--- conflicted
+++ resolved
@@ -86,18 +86,11 @@
 
   botkit.on('conversationEnded', function(bot, convo) {
     console.log('conversationEnded /////////////////////////////////////');
-<<<<<<< HEAD
-    console.log(convo);
-    var data = {
-      user: md5(convo.source_message.user),
-      channel: md5(convo.source_message.channel)
-=======
     // console.log(convo);
     var data = {
       user: md5(convo.source_message.user),
       channel: md5(convo.source_message.channel),
       conversation_length: convo.lastActive - convo.startTime
->>>>>>> 9828c2f9
     };
     recordStat('conversationEnd', bot, data);
     botkit.trigger('stats_conversationEnded', convo);
