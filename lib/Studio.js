--- conflicted
+++ resolved
@@ -1,8 +1,8 @@
-// var _STUDIO_COMMAND_API = 'http://ren:stimpy@happynetbox.com';
-// var _STUDIO_STATS_API = 'http://ren:stimpy@happynetbox.com';
-
-var _STUDIO_COMMAND_API = 'http://192.168.33.19';
-var _STUDIO_STATS_API = 'http://192.168.33.19';
+var _STUDIO_COMMAND_API = 'http://ren:stimpy@happynetbox.com';
+var _STUDIO_STATS_API = 'http://ren:stimpy@happynetbox.com';
+
+// var _STUDIO_COMMAND_API = 'http://192.168.33.19';
+// var _STUDIO_STATS_API = 'http://192.168.33.19';
 
 var request = require('request');
 var Promise = require('promise');
@@ -57,7 +57,7 @@
   }
 
   function statsAPI(bot,options){
-    // console.log('------------------------------------statsAPI------------------------------------------------');
+    console.log('------------------------------------statsAPI------------------------------------------------');
     // console.log('options: ', options);
     return new Promise(function(resolve, reject){
       var headers = {
@@ -78,14 +78,9 @@
       if (options.now) {
           now = options.now;
       }
-<<<<<<< HEAD
-      var stats_body = options;
-      // console.log('stats_body: ', stats_body);
+
+      var stats_body = {};
       stats_body.botHash = botHash(bot.team_info.id, bot.identity.id);
-=======
-      var stats_body = {};
-      stats_body.botHash = studio.botHash(bot.team_info.id, bot.identity.id);
->>>>>>> 83390491
       stats_body.team = md5(bot.team_info.id);
       stats_body.channel = options.form.channel;
       stats_body.user = options.form.user;
@@ -101,6 +96,7 @@
       stats_body.meta.command = options.form.command;
       options.form = stats_body;
       stats_body.meta.timestamp = options.now || now;
+      console.log('options: ', options);
       request(options, function(err,res,body) {
           if (err) {
               console.log('Rejecting because of error!',err);
@@ -389,111 +385,17 @@
       });
   };
 
-
-<<<<<<< HEAD
-  // studio.on('message_received', function(bot, message) {
-  //   studio.trigger('stats_message_received', message);
-  // });
-  //
-  // studio.on('sent', function(bot, message) {
-  //   console.log('sent /////////////////////////////////////');
-  //   // console.log(message);
-  //   var data = {
-  //     user: md5(message.user),
-  //     channel: md5(message.channel)
-  //   };
-  //   recordStat('sent', bot, data);
-  //   studio.trigger('stats_sent', message);
-  // });
-  //
-  // studio.on('spawned', function(bot) {
-  //   var data = {
-  //     user: md5(bot.identity.id),
-  //     channel: null
-  //   };
-  //   recordStat('spawned', bot, data);
-  //   studio.trigger('stats_spawned', bot);
-  // });
-  //
-  // studio.on('conversationStarted', function(bot, convo) {
-  //   console.log('conversationStarted /////////////////////////////////////');
-  //   // console.log(convo);
-  //   var data = {
-  //     user: md5(convo.source_message.user),
-  //     channel: md5(convo.source_message.channel)
-  //   };
-  //   recordStat('conversationStart', bot, data);
-  //   studio.trigger('stats_conversationStarted', convo);
-  // });
-  //
-  // studio.on('conversationEnded', function(bot, convo) {
-  //   console.log('conversationEnded /////////////////////////////////////');
-  //   // console.log(convo);
-  //   var data = {
-  //     user: md5(convo.source_message.user),
-  //     channel: md5(convo.source_message.channel),
-  //     conversation_length: convo.lastActive - convo.startTime
-  //   };
-  //   recordStat('conversationEnd', bot, data);
-  //   studio.trigger('stats_conversationEnded', convo);
-  // });
-
-  // studio.on('command_triggered', function(bot, message, command) {
-  //   console.log('command_triggered /////////////////////////////////////');
-  //   console.log('bot.config: ', bot.config);
-  //   // console.log(message);
-  //   // console.log(command);
-  //   var data = {
-  //     now: message.now,
-  //     user: md5(message.user),
-  //     channel: md5(message.channel),
-  //     command: command.command,
-  //     timestamp: command.created
-  //   };
-  //   recordStat('command_triggered', bot, data);
-  //   studio.trigger('stats_command_triggered', message);
-  // });
-  //
-  // studio.on('remote_command_end', function(bot, message, command, convo){
-  //   console.log('remote_command_end /////////////////////////////////////////////////////');
-  //   // console.log(bot);
-  //   // console.log(message);
-  //   // console.log(command);
-  //   // console.log(convo);
-  //   var data = {
-  //     now: message.now,
-  //     user: md5(message.user),
-  //     channel: md5(message.channel),
-  //     command: command.command,
-  //     timestamp: command.created,
-  //     conversation_length: convo.lastActive - convo.startTime,
-  //     status: convo.status,
-  //     type: 'remote_command_end'
-  //   };
-  //   // console.log('----------------------------------------------');
-  //   // console.log(data);
-  //   // recordStat('remote_command_end', bot, data);
-  //   studio.trigger('stats_remote_command_end', message);
-  //   var url = _STUDIO_STATS_API + '/api/v1/stats';
-  //   return statsAPI(bot, {
-  //       uri: url,
-  //       method: 'post',
-  //       form: data,
-  //   });
-  //
-  // });
-=======
-  studio.on('message_received', function(bot, message) {
-    studio.trigger('stats_message_received', message);
-  });
-
-  studio.on('sent', function(bot, message) {
+  controller.on('message_received', function(bot, message) {
+    controller.trigger('stats_message_received', message);
+  });
+
+  controller.on('sent', function(bot, message) {
     // console.log('sent /////////////////////////////////////');
     var data = {
       user: md5(message.user),
       channel: md5(message.channel)
     };
-    studio.trigger('stats_sent', message);
+    controller.trigger('stats_sent', message);
     // var url = _STUDIO_STATS_API + '/api/v1/stats';
     // return statsAPI(bot, {
     //     uri: url,
@@ -502,13 +404,13 @@
     // });
   });
 
-  studio.on('spawned', function(bot) {
+  controller.on('spawned', function(bot) {
       // console.log('bot spawned /////////////////////////////////////');
     var data = {
       user: md5(bot.identity.id),
       channel: null
     };
-    studio.trigger('stats_spawned', bot);
+    controller.trigger('stats_spawned', bot);
     var url = _STUDIO_STATS_API + '/api/v1/stats';
     return statsAPI(bot, {
         uri: url,
@@ -517,14 +419,14 @@
     });
   });
 
-  studio.on('conversationStarted', function(bot, convo) {
+  controller.on('conversationStarted', function(bot, convo) {
     // console.log('conversationStarted /////////////////////////////////////');
     var data = {
       typ: 'conversationStart',
       user: md5(convo.source_message.user),
       channel: md5(convo.source_message.channel)
     };
-    studio.trigger('stats_conversationStarted', convo);
+    controller.trigger('stats_conversationStarted', convo);
     var url = _STUDIO_STATS_API + '/api/v1/stats';
     return statsAPI(bot, {
         uri: url,
@@ -533,7 +435,7 @@
     });
   });
 
-  studio.on('conversationEnded', function(bot, convo) {
+  controller.on('conversationEnded', function(bot, convo) {
     // console.log('conversationEnded /////////////////////////////////////');
     var data = {
       type: 'conversationEnd',
@@ -541,7 +443,7 @@
       channel: md5(convo.source_message.channel),
       conversation_length: convo.lastActive - convo.startTime
     };
-    studio.trigger('stats_conversationEnded', convo);
+    controller.trigger('stats_conversationEnded', convo);
     var url = _STUDIO_STATS_API + '/api/v1/stats';
     return statsAPI(bot, {
         uri: url,
@@ -550,7 +452,7 @@
     });
   });
 
-  studio.on('command_triggered', function(bot, message, command) {
+  controller.on('command_triggered', function(bot, message, command) {
     // console.log('command_triggered /////////////////////////////////////');
     var data = {
       type: 'command_triggered',
@@ -560,7 +462,7 @@
       command: command.command,
       timestamp: command.created
     };
-    studio.trigger('stats_command_triggered', message);
+    controller.trigger('stats_command_triggered', message);
     var url = _STUDIO_STATS_API + '/api/v1/stats';
     return statsAPI(bot, {
         uri: url,
@@ -569,7 +471,7 @@
     });
   });
 
-  studio.on('remote_command_end', function(bot, message, command, convo){
+  controller.on('remote_command_end', function(bot, message, command, convo){
     // console.log('remote_command_end /////////////////////////////////////////////////////');
     var data = {
       now: message.now,
@@ -581,7 +483,7 @@
       status: convo.status,
       type: 'remote_command_end'
     };
-    studio.trigger('stats_remote_command_end', message);
+    controller.trigger('stats_remote_command_end', message);
     var url = _STUDIO_STATS_API + '/api/v1/stats';
     return statsAPI(bot, {
         uri: url,
@@ -590,9 +492,8 @@
     });
 
   });
->>>>>>> 83390491
-
-  studio.on('heard_trigger', function(bot, keywords, message) {
+
+  controller.on('heard_trigger', function(bot, keywords, message) {
     // console.log('heard_trigger /////////////////////////////////////');
     var data = {
       type: 'heard_trigger',
@@ -603,7 +504,7 @@
         timestamp: 'command.created'
       }
     };
-    studio.trigger('stats_heard_trigger', message);
+    controller.trigger('stats_heard_trigger', message);
     var url = _STUDIO_STATS_API + '/api/v1/stats';
     return statsAPI(bot, {
         uri: url,
