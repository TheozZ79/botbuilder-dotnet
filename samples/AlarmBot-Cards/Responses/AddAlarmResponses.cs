--- conflicted
+++ resolved
@@ -52,57 +52,27 @@
         {
             await context.SendActivity(AlarmCardEditor(context, data, "Adding Alarm", "Please describe your alarm:", "Submit", "Cancel"));
         }
-<<<<<<< HEAD
-
-        public static void ReplyWithHelp(IBotContext context, dynamic data)
-=======
         public static async Task ReplyWithHelp(IBotContext context, dynamic data)
->>>>>>> 142b3255
         {
             await context.SendActivity(AlarmCardEditor(context, data, "Adding alarm", $"I am working with you to create an alarm.  Please describe your alarm:.\n\n", "Submit", "Cancel"));
         }
-<<<<<<< HEAD
-
-        public static void ReplyWithConfused(IBotContext context, dynamic data)
-        {
-            context.Batch().Reply($"I am sorry, I didn't understand: {context.Request.Text}.");
-        }
-
-        public static void ReplyWithCancelPrompt(IBotContext context, dynamic data)
-=======
         public static async Task ReplyWithConfused(IBotContext context, dynamic data)
         {
             await context.SendActivity($"I am sorry, I didn't understand: {context.Request.Text}.");
         }
         public static async Task ReplyWithCancelPrompt(IBotContext context, dynamic data)
->>>>>>> 142b3255
         {
             await context.SendActivity(TopicResponseHelpers.CreateMessageBoxCard(context, CANCELPROMPT, "Cancel Alarm?", "Are you sure you want to cancel this alarm?", "Yes", "No"));
         }
-<<<<<<< HEAD
-
-        public static void ReplyWithCancelReprompt(IBotContext context, dynamic data)
-=======
         public static async Task ReplyWithCancelReprompt(IBotContext context, dynamic data)
->>>>>>> 142b3255
         {
             await context.SendActivity(TopicResponseHelpers.CreateMessageBoxCard(context, CANCELPROMPT, "Cancel Alarm?", "Please answer with a Yes or No. Are you sure you want to cancel this alarm?", "Yes", "No"));
         }
-<<<<<<< HEAD
-
-        public static void ReplyWithTopicCanceled(IBotContext context, dynamic data)
-=======
         public static async Task ReplyWithTopicCanceled(IBotContext context, dynamic data)
->>>>>>> 142b3255
         {
             await context.SendActivity($"OK, I have canceled creating this alarm.");
         }
-<<<<<<< HEAD
-
-        public static void ReplyWithAddedAlarm(IBotContext context, dynamic data)
-=======
         public static async Task ReplyWithAddedAlarm(IBotContext context, dynamic data)
->>>>>>> 142b3255
         {
             await context.SendActivity($"OK, I have added the alarm {((Alarm)data).Title}.");
         }
