﻿// Copyright (c) Microsoft Corporation. All rights reserved.
// Licensed under the MIT License.

using System;
using System.Collections.Concurrent;
using System.Collections.Generic;
using System.Globalization;
using System.Linq;
using System.Net;
using System.Net.Http;
using System.Net.Http.Headers;
using System.Security.Claims;
using System.Security.Principal;
using System.Text;
using System.Text.RegularExpressions;
using System.Threading;
using System.Threading.Tasks;
using Microsoft.Bot.Builder.Integration;
using Microsoft.Bot.Connector;
using Microsoft.Bot.Connector.Authentication;
using Microsoft.Bot.Schema;
using Microsoft.Extensions.Logging;
using Microsoft.Extensions.Logging.Abstractions;
using Microsoft.Rest.TransientFaultHandling;
using Newtonsoft.Json;
using Newtonsoft.Json.Linq;

namespace Microsoft.Bot.Builder
{
    /// <summary>
    /// A bot adapter that can connect a bot to a service endpoint.
    /// </summary>
    /// <remarks>The bot adapter encapsulates authentication processes and sends
    /// activities to and receives activities from the Bot Connector Service. When your
    /// bot receives an activity, the adapter creates a context object, passes it to your
    /// bot's application logic, and sends responses back to the user's channel.
    /// <para>Use <see cref="Use(IMiddleware)"/> to add <see cref="IMiddleware"/> objects
    /// to your adapter’s middleware collection. The adapter processes and directs
    /// incoming activities in through the bot middleware pipeline to your bot’s logic
    /// and then back out again. As each activity flows in and out of the bot, each piece
    /// of middleware can inspect or act upon the activity, both before and after the bot
    /// logic runs.</para>
    /// </remarks>
    /// <seealso cref="ITurnContext"/>
    /// <seealso cref="IActivity"/>
    /// <seealso cref="IBot"/>
    /// <seealso cref="IMiddleware"/>
    public class BotFrameworkAdapter : BotAdapter, IAdapterIntegration, IUserTokenProvider
    {
        private const string InvokeResponseKey = "BotFrameworkAdapter.InvokeResponse";
        private const string BotIdentityKey = "BotIdentity";

        private static readonly HttpClient _defaultHttpClient = new HttpClient();
        private readonly ICredentialProvider _credentialProvider;
        private readonly AppCredentials _appCredentials;
        private readonly IChannelProvider _channelProvider;
        private readonly HttpClient _httpClient;
        private readonly RetryPolicy _connectorClientRetryPolicy;
        private readonly ILogger _logger;
        private readonly ConcurrentDictionary<string, AppCredentials> _appCredentialMap = new ConcurrentDictionary<string, AppCredentials>();
        private readonly AuthenticationConfiguration _authConfiguration;

        // There is a significant boost in throughput if we reuse a connectorClient
        // _connectorClients is a cache using [serviceUrl + appId].
        private readonly ConcurrentDictionary<string, ConnectorClient> _connectorClients = new ConcurrentDictionary<string, ConnectorClient>();

        /// <summary>
        /// Initializes a new instance of the <see cref="BotFrameworkAdapter"/> class,
        /// using a credential provider.
        /// </summary>
        /// <param name="credentialProvider">The credential provider.</param>
        /// <param name="channelProvider">The channel provider.</param>
        /// <param name="connectorClientRetryPolicy">Retry policy for retrying HTTP operations.</param>
        /// <param name="customHttpClient">The HTTP client.</param>
        /// <param name="middleware">The middleware to initially add to the adapter.</param>
        /// <param name="logger">The ILogger implementation this adapter should use.</param>
        /// <exception cref="ArgumentNullException">
        /// <paramref name="credentialProvider"/> is <c>null</c>.</exception>
        /// <remarks>Use a <see cref="MiddlewareSet"/> object to add multiple middleware
        /// components in the constructor. Use the <see cref="Use(IMiddleware)"/> method to
        /// add additional middleware to the adapter after construction.
        /// </remarks>
        public BotFrameworkAdapter(
            ICredentialProvider credentialProvider,
            IChannelProvider channelProvider = null,
            RetryPolicy connectorClientRetryPolicy = null,
            HttpClient customHttpClient = null,
            IMiddleware middleware = null,
            ILogger logger = null)
            : this(credentialProvider, new AuthenticationConfiguration(), channelProvider, connectorClientRetryPolicy, customHttpClient, middleware, logger)
        {
        }

        /// <summary>
        /// Initializes a new instance of the <see cref="BotFrameworkAdapter"/> class,
        /// using a credential provider.
        /// </summary>
        /// <param name="credentialProvider">The credential provider.</param>
        /// <param name="authConfig">The authentication configuration.</param>
        /// <param name="channelProvider">The channel provider.</param>
        /// <param name="connectorClientRetryPolicy">Retry policy for retrying HTTP operations.</param>
        /// <param name="customHttpClient">The HTTP client.</param>
        /// <param name="middleware">The middleware to initially add to the adapter.</param>
        /// <param name="logger">The ILogger implementation this adapter should use.</param>
        /// <exception cref="ArgumentNullException">
        /// <paramref name="credentialProvider"/> is <c>null</c>.</exception>
        /// <remarks>Use a <see cref="MiddlewareSet"/> object to add multiple middleware
        /// components in the constructor. Use the <see cref="Use(IMiddleware)"/> method to
        /// add additional middleware to the adapter after construction.
        /// </remarks>
        public BotFrameworkAdapter(
            ICredentialProvider credentialProvider,
            AuthenticationConfiguration authConfig,
            IChannelProvider channelProvider = null,
            RetryPolicy connectorClientRetryPolicy = null,
            HttpClient customHttpClient = null,
            IMiddleware middleware = null,
            ILogger logger = null)
        {
            _credentialProvider = credentialProvider ?? throw new ArgumentNullException(nameof(credentialProvider));
            _channelProvider = channelProvider;
            _httpClient = customHttpClient ?? _defaultHttpClient;
            _connectorClientRetryPolicy = connectorClientRetryPolicy;
            _logger = logger ?? NullLogger.Instance;
            _authConfiguration = authConfig ?? throw new ArgumentNullException(nameof(authConfig));

            if (middleware != null)
            {
                Use(middleware);
            }

            // Relocate the tenantId field used by MS Teams to a new location (from channelData to conversation)
            // This will only occur on activities from teams that include tenant info in channelData but NOT in conversation,
            // thus should be future friendly.  However, once the transition is complete. we can remove this.
            Use(new TenantIdWorkaroundForTeamsMiddleware());

            // DefaultRequestHeaders are not thread safe so set them up here because this adapter should be a singleton.
            ConnectorClient.AddDefaultRequestHeaders(_httpClient);
        }

        /// <summary>
        /// Initializes a new instance of the <see cref="BotFrameworkAdapter"/> class,
        /// using a credential provider.
        /// </summary>
        /// <param name="credentials">The credentials to be used for token acquisition.</param>
        /// <param name="authConfig">The authentication configuration.</param>
        /// <param name="channelProvider">The channel provider.</param>
        /// <param name="connectorClientRetryPolicy">Retry policy for retrying HTTP operations.</param>
        /// <param name="customHttpClient">The HTTP client.</param>
        /// <param name="middleware">The middleware to initially add to the adapter.</param>
        /// <param name="logger">The ILogger implementation this adapter should use.</param>
        /// <exception cref="ArgumentNullException">
        /// <paramref name="credentialProvider"/> is <c>null</c>.</exception>
        /// <remarks>Use a <see cref="MiddlewareSet"/> object to add multiple middleware
        /// components in the constructor. Use the <see cref="Use(IMiddleware)"/> method to
        /// add additional middleware to the adapter after construction.
        /// </remarks>
        public BotFrameworkAdapter(
            AppCredentials credentials,
            AuthenticationConfiguration authConfig,
            IChannelProvider channelProvider = null,
            RetryPolicy connectorClientRetryPolicy = null,
            HttpClient customHttpClient = null,
            IMiddleware middleware = null,
            ILogger logger = null)
        {
            _appCredentials = credentials ?? throw new ArgumentNullException(nameof(credentials));
            _credentialProvider = new SimpleCredentialProvider(credentials.MicrosoftAppId, string.Empty);
            _channelProvider = channelProvider;
            _httpClient = customHttpClient ?? _defaultHttpClient;
            _connectorClientRetryPolicy = connectorClientRetryPolicy;
            _logger = logger ?? NullLogger.Instance;
            _authConfiguration = authConfig ?? throw new ArgumentNullException(nameof(authConfig));

            if (middleware != null)
            {
                Use(middleware);
            }

            // Relocate the tenantId field used by MS Teams to a new location (from channelData to conversation)
            // This will only occur on activities from teams that include tenant info in channelData but NOT in conversation,
            // thus should be future friendly.  However, once the transition is complete. we can remove this.
            Use(new TenantIdWorkaroundForTeamsMiddleware());

            // DefaultRequestHeaders are not thread safe so set them up here because this adapter should be a singleton.
            ConnectorClient.AddDefaultRequestHeaders(_httpClient);
        }

        /// <summary>
        /// Gets botFrameworkHttpSkill collection so it can be modified.
        /// </summary>
        /// <value>
        /// BotFrameworkHttpSkill collection so it can be modified.
        /// </value>
        public List<SkillOptions> Skills { get; private set; } = new List<SkillOptions>();

        /// <summary>
        /// Sends a proactive message from the bot to a conversation.
        /// </summary>
        /// <param name="botAppId">The application ID of the bot. This is the appId returned by Portal registration, and is
        /// generally found in the "MicrosoftAppId" parameter in appSettings.json.</param>
        /// <param name="reference">A reference to the conversation to continue.</param>
        /// <param name="callback">The method to call for the resulting bot turn.</param>
        /// <param name="cancellationToken">Cancellation token.</param>
        /// <returns>A task that represents the work queued to execute.</returns>
        /// <exception cref="ArgumentNullException">
        /// <paramref name="botAppId"/>, <paramref name="reference"/>, or
        /// <paramref name="callback"/> is <c>null</c>.</exception>
        /// <remarks>Call this method to proactively send a message to a conversation.
        /// Most _channels require a user to initialize a conversation with a bot
        /// before the bot can send activities to the user.
        /// <para>This method registers the following services for the turn.<list type="bullet">
        /// <item><description><see cref="IIdentity"/> (key = "BotIdentity"), a claims identity for the bot.
        /// </description></item>
        /// <item><description><see cref="IConnectorClient"/>, the channel connector client to use this turn.
        /// </description></item>
        /// </list></para>
        /// <para>
        /// This overload differs from the Node implementation by requiring the BotId to be
        /// passed in. The .Net code allows multiple bots to be hosted in a single adapter which
        /// isn't something supported by Node.
        /// </para>
        /// </remarks>
        /// <seealso cref="ProcessActivityAsync(string, Activity, BotCallbackHandler, CancellationToken)"/>
        /// <seealso cref="BotAdapter.RunPipelineAsync(ITurnContext, BotCallbackHandler, CancellationToken)"/>
        public override async Task ContinueConversationAsync(string botAppId, ConversationReference reference, BotCallbackHandler callback, CancellationToken cancellationToken)
        {
            if (string.IsNullOrWhiteSpace(botAppId))
            {
                throw new ArgumentNullException(nameof(botAppId));
            }

            if (reference == null)
            {
                throw new ArgumentNullException(nameof(reference));
            }

            if (callback == null)
            {
                throw new ArgumentNullException(nameof(callback));
            }

            _logger.LogInformation($"Sending proactive message.  botAppId: {botAppId}");

            using (var context = new TurnContext(this, reference.GetContinuationActivity()))
            {
                // Hand craft Claims Identity.
                var claimsIdentity = new ClaimsIdentity(new List<Claim>
                {
                    // Adding claims for both Emulator and Channel.
                    new Claim(AuthenticationConstants.AudienceClaim, botAppId),
                    new Claim(AuthenticationConstants.AppIdClaim, botAppId),
                });

                context.TurnState.Add<IIdentity>(BotIdentityKey, claimsIdentity);
                var connectorClient = await CreateConnectorClientAsync(reference.ServiceUrl, claimsIdentity, cancellationToken).ConfigureAwait(false);
                context.TurnState.Add(connectorClient);
                await RunPipelineAsync(context, callback, cancellationToken).ConfigureAwait(false);
            }
        }

        /// <summary>
        /// Adds middleware to the adapter's pipeline.
        /// </summary>
        /// <param name="middleware">The middleware to add.</param>
        /// <returns>The updated adapter object.</returns>
        /// <remarks>Middleware is added to the adapter at initialization time.
        /// For each turn, the adapter calls middleware in the order in which you added it.
        /// </remarks>
        public new BotFrameworkAdapter Use(IMiddleware middleware)
        {
            MiddlewareSet.Use(middleware);
            return this;
        }

        /// <summary>
        /// Creates a turn context and runs the middleware pipeline for an incoming activity.
        /// </summary>
        /// <param name="authHeader">The HTTP authentication header of the request.</param>
        /// <param name="activity">The incoming activity.</param>
        /// <param name="callback">The code to run at the end of the adapter's middleware pipeline.</param>
        /// <param name="cancellationToken">A cancellation token that can be used by other objects
        /// or threads to receive notice of cancellation.</param>
        /// <returns>A task that represents the work queued to execute. If the activity type
        /// was 'Invoke' and the corresponding key (channelId + activityId) was found
        /// then an InvokeResponse is returned, otherwise null is returned.</returns>
        /// <exception cref="ArgumentNullException"><paramref name="activity"/> is <c>null</c>.</exception>
        /// <exception cref="UnauthorizedAccessException">authentication failed.</exception>
        /// <remarks>Call this method to reactively send a message to a conversation.
        /// If the task completes successfully, then if the activity's <see cref="Activity.Type"/>
        /// is <see cref="ActivityTypes.Invoke"/> and the corresponding key
        /// (<see cref="Activity.ChannelId"/> + <see cref="Activity.Id"/>) is found
        /// then an <see cref="InvokeResponse"/> is returned, otherwise null is returned.
        /// <para>This method registers the following services for the turn.<list type="bullet">
        /// <item><see cref="IIdentity"/> (key = "BotIdentity"), a claims identity for the bot.</item>
        /// <item><see cref="IConnectorClient"/>, the channel connector client to use this turn.</item>
        /// </list></para>
        /// </remarks>
        /// <seealso cref="ContinueConversationAsync(string, ConversationReference, BotCallbackHandler, CancellationToken)"/>
        /// <seealso cref="BotAdapter.RunPipelineAsync(ITurnContext, BotCallbackHandler, CancellationToken)"/>
        public async Task<InvokeResponse> ProcessActivityAsync(string authHeader, Activity activity, BotCallbackHandler callback, CancellationToken cancellationToken)
        {
            BotAssert.ActivityNotNull(activity);

            var claimsIdentity = await JwtTokenValidation.AuthenticateRequest(activity, authHeader, _credentialProvider, _channelProvider, _authConfiguration, _httpClient).ConfigureAwait(false);
            return await ProcessActivityAsync(claimsIdentity, activity, callback, cancellationToken).ConfigureAwait(false);
        }

        /// <summary>
        /// Creates a turn context and runs the middleware pipeline for an incoming activity.
        /// </summary>
        /// <param name="identity">A <see cref="ClaimsIdentity"/> for the request.</param>
        /// <param name="activity">The incoming activity.</param>
        /// <param name="callback">The code to run at the end of the adapter's middleware pipeline.</param>
        /// <param name="cancellationToken">A cancellation token that can be used by other objects
        /// or threads to receive notice of cancellation.</param>
        /// <returns>A task that represents the work queued to execute.</returns>
        public async Task<InvokeResponse> ProcessActivityAsync(ClaimsIdentity identity, Activity activity, BotCallbackHandler callback, CancellationToken cancellationToken)
        {
            BotAssert.ActivityNotNull(activity);

            _logger.LogInformation($"Received an incoming activity.  ActivityId: {activity.Id}");

            using (var context = new TurnContext(this, activity))
            {
                context.TurnState.Add<IIdentity>(BotIdentityKey, identity);

                // Gabo: here we create the client for the reply and we cache it in turn state.
                var connectorClient = await CreateConnectorClientAsync(activity.ServiceUrl, identity, cancellationToken).ConfigureAwait(false);
                context.TurnState.Add(connectorClient);

                await RunPipelineAsync(context, callback, cancellationToken).ConfigureAwait(false);

                // Handle Invoke scenarios, which deviate from the request/response model in that
                // the Bot will return a specific body and return code.
                if (activity.Type == ActivityTypes.Invoke)
                {
                    var activityInvokeResponse = context.TurnState.Get<Activity>(InvokeResponseKey);
                    if (activityInvokeResponse == null)
                    {
                        return new InvokeResponse { Status = (int)HttpStatusCode.NotImplemented };
                    }

                    return (InvokeResponse)activityInvokeResponse.Value;
                }

                // For all non-invoke scenarios, the HTTP layers above don't have to mess
                // with the Body and return codes.
                return null;
            }
        }

        /// <summary>
        /// Sends activities to the conversation.
        /// </summary>
        /// <param name="turnContext">The context object for the turn.</param>
        /// <param name="activities">The activities to send.</param>
        /// <param name="cancellationToken">Cancellation token.</param>
        /// <returns>A task that represents the work queued to execute.</returns>
        /// <remarks>If the activities are successfully sent, the task result contains
        /// an array of <see cref="ResourceResponse"/> objects containing the IDs that
        /// the receiving channel assigned to the activities.</remarks>
        /// <seealso cref="ITurnContext.OnSendActivities(SendActivitiesHandler)"/>
        public override async Task<ResourceResponse[]> SendActivitiesAsync(ITurnContext turnContext, Activity[] activities, CancellationToken cancellationToken)
        {
            if (turnContext == null)
            {
                throw new ArgumentNullException(nameof(turnContext));
            }

            if (activities == null)
            {
                throw new ArgumentNullException(nameof(activities));
            }

            if (activities.Length == 0)
            {
                throw new ArgumentException("Expecting one or more activities, but the array was empty.", nameof(activities));
            }

            var responses = new ResourceResponse[activities.Length];

            /*
             * NOTE: we're using for here (vs. foreach) because we want to simultaneously index into the
             * activities array to get the activity to process as well as use that index to assign
             * the response to the responses array and this is the most cost effective way to do that.
             */
            for (var index = 0; index < activities.Length; index++)
            {
                var activity = activities[index];
                var response = default(ResourceResponse);

                _logger.LogInformation($"Sending activity.  ReplyToId: {activity.ReplyToId}");

                if (activity.Type == ActivityTypesEx.Delay)
                {
                    // The Activity Schema doesn't have a delay type build in, so it's simulated
                    // here in the Bot. This matches the behavior in the Node connector.
                    int delayMs = (int)activity.Value;
                    await Task.Delay(delayMs, cancellationToken).ConfigureAwait(false);

                    // No need to create a response. One will be created below.
                }
                else if (activity.Type == ActivityTypesEx.InvokeResponse)
                {
                    turnContext.TurnState.Add(InvokeResponseKey, activity);

                    // No need to create a response. One will be created below.
                }
                else if (activity.Type == ActivityTypes.Trace && activity.ChannelId != "emulator")
                {
                    // if it is a Trace activity we only send to the channel if it's the emulator.
                }
                else if (!string.IsNullOrWhiteSpace(activity.ReplyToId))
                {
                    // Gabo: here we pull the client and we send the reply
                    var connectorClient = turnContext.TurnState.Get<IConnectorClient>();
                    response = await connectorClient.Conversations.ReplyToActivityAsync(activity, cancellationToken).ConfigureAwait(false);
                }
                else
                {
                    var connectorClient = turnContext.TurnState.Get<IConnectorClient>();
                    response = await connectorClient.Conversations.SendToConversationAsync(activity, cancellationToken).ConfigureAwait(false);
                }

                // If No response is set, then default to a "simple" response. This can't really be done
                // above, as there are cases where the ReplyTo/SendTo methods will also return null
                // (See below) so the check has to happen here.

                // Note: In addition to the Invoke / Delay / Activity cases, this code also applies
                // with Skype and Teams with regards to typing events.  When sending a typing event in
                // these _channels they do not return a RequestResponse which causes the bot to blow up.
                // https://github.com/Microsoft/botbuilder-dotnet/issues/460
                // bug report : https://github.com/Microsoft/botbuilder-dotnet/issues/465
                if (response == null)
                {
                    response = new ResourceResponse(activity.Id ?? string.Empty);
                }

                responses[index] = response;
            }

            return responses;
        }

        /// <summary>
        /// Forward an activity to a skill(bot).
        /// </summary>
        /// <remarks>NOTE: Forwading an activity to a skill will flush UserState and ConversationState changes so that skill has accurate state.</remarks>
        /// <param name="turnContext">turnContext.</param>
<<<<<<< HEAD
        /// <param name="skillId">skillId of the skill to forward the activity to.</param>
        /// <param name="activity">acivity to forward.</param>
        /// <param name="cancellationToken">cancellation Token.</param>
        /// <returns>Async task with optional invokeResponse.</returns>
        public override async Task<InvokeResponse> ForwardActivityAsync(ITurnContext turnContext, string skillId, Activity activity, CancellationToken cancellationToken)
        {
            // route the activity to the skill
            var skill = this.Skills.FirstOrDefault(s => s.Id == skillId);
=======
        /// <param name="skillId">ID of the skill to forward activity to.</param>
        /// <param name="activity">Acivity to forward.</param>
        /// <param name="cancellationToken">cancellation Token.</param>
        /// <returns>Async task.</returns>
        public override async Task ForwardActivityAsync(ITurnContext turnContext, string skillId, Activity activity, CancellationToken cancellationToken)
        {
            // route the activity to the skill
            var skill = Skills.FirstOrDefault(s => s.Id == skillId);
>>>>>>> 778eaf30
            if (skill != null)
            {
                activity.Recipient.Properties["skillId"] = skill.Id;

                // Encode original bot service URL and ConversationId in the new conversation ID so we can unpack it later.
                activity.Conversation.Id = Convert.ToBase64String(Encoding.UTF8.GetBytes(JsonConvert.SerializeObject(new string[] { activity.ServiceUrl, activity.Conversation.Id, })));
                
                // TODO: Gabo, figure out a better way
                activity.ServiceUrl = skill.CallbackAddress.ToString();

                // POST to skill 
                using (var client = new HttpClient())
                {
                    // Get token for the call
                    // TODO: Gabo NASTY HACK, need to get this from somewhere!!!
                    var appCredentials = _appCredentialMap.Values.FirstOrDefault();
                    if (appCredentials == null)
                    {
                        throw new NullReferenceException("Unable to get appcredentials to connect to the skill");
                    }

<<<<<<< HEAD
                // TODO add client authorization header
                var jsonContent = new StringContent(JsonConvert.SerializeObject(activity, new JsonSerializerSettings() { NullValueHandling = NullValueHandling.Ignore }), Encoding.UTF8, "application/json");
                var response = await client.PostAsync($"{skill.ServiceUrl}", jsonContent, cancellationToken).ConfigureAwait(false);
                var content = await response.Content.ReadAsStringAsync().ConfigureAwait(false);
                if (content.Length > 0)
                {
                    return JsonConvert.DeserializeObject<InvokeResponse>(content);
                }

                return null;
=======
                    var token = await appCredentials.GetTokenAsync().ConfigureAwait(false);
                    client.DefaultRequestHeaders.Authorization = new AuthenticationHeaderValue("Bearer", token);
                    var jsonContent = new StringContent(JsonConvert.SerializeObject(activity, new JsonSerializerSettings() { NullValueHandling = NullValueHandling.Ignore }), Encoding.UTF8, "application/json");
                    
                    // Call the skill
                    await client.PostAsync($"{skill.SkillAddress}", jsonContent, cancellationToken).ConfigureAwait(false);
                }
>>>>>>> 778eaf30
            }
            else
            {
                throw new ArgumentException($"Skill:{skill.Id} isn't a registered skill");
            }
        }

        /// <summary>
        /// Replaces an existing activity in the conversation.
        /// </summary>
        /// <param name="turnContext">The context object for the turn.</param>
        /// <param name="activity">New replacement activity.</param>
        /// <param name="cancellationToken">Cancellation token.</param>
        /// <returns>A task that represents the work queued to execute.</returns>
        /// <remarks>If the activity is successfully sent, the task result contains
        /// a <see cref="ResourceResponse"/> object containing the ID that the receiving
        /// channel assigned to the activity.
        /// <para>Before calling this, set the ID of the replacement activity to the ID
        /// of the activity to replace.</para></remarks>
        /// <seealso cref="ITurnContext.OnUpdateActivity(UpdateActivityHandler)"/>
        public override async Task<ResourceResponse> UpdateActivityAsync(ITurnContext turnContext, Activity activity, CancellationToken cancellationToken)
        {
            var connectorClient = turnContext.TurnState.Get<IConnectorClient>();
            return await connectorClient.Conversations.UpdateActivityAsync(activity, cancellationToken).ConfigureAwait(false);
        }

        /// <summary>
        /// Deletes an existing activity in the conversation.
        /// </summary>
        /// <param name="turnContext">The context object for the turn.</param>
        /// <param name="reference">Conversation reference for the activity to delete.</param>
        /// <param name="cancellationToken">Cancellation token.</param>
        /// <returns>A task that represents the work queued to execute.</returns>
        /// <remarks>The <see cref="ConversationReference.ActivityId"/> of the conversation
        /// reference identifies the activity to delete.</remarks>
        /// <seealso cref="ITurnContext.OnDeleteActivity(DeleteActivityHandler)"/>
        public override async Task DeleteActivityAsync(ITurnContext turnContext, ConversationReference reference, CancellationToken cancellationToken)
        {
            var connectorClient = turnContext.TurnState.Get<IConnectorClient>();
            await connectorClient.Conversations.DeleteActivityAsync(reference.Conversation.Id, reference.ActivityId, cancellationToken).ConfigureAwait(false);
        }

        /// <summary>
        /// Removes a member from the current conversation.
        /// </summary>
        /// <param name="turnContext">The context object for the turn.</param>
        /// <param name="memberId">The ID of the member to remove from the conversation.</param>
        /// <param name="cancellationToken">A cancellation token that can be used by other objects
        /// or threads to receive notice of cancellation.</param>
        /// <returns>A task that represents the work queued to execute.</returns>
        public override async Task DeleteConversationMemberAsync(ITurnContext turnContext, string memberId, CancellationToken cancellationToken)
        {
            if (turnContext.Activity.Conversation == null)
            {
                throw new ArgumentNullException("BotFrameworkAdapter.deleteConversationMember(): missing conversation");
            }

            if (string.IsNullOrWhiteSpace(turnContext.Activity.Conversation.Id))
            {
                throw new ArgumentNullException("BotFrameworkAdapter.deleteConversationMember(): missing conversation.id");
            }

            var connectorClient = turnContext.TurnState.Get<IConnectorClient>();

            string conversationId = turnContext.Activity.Conversation.Id;

            await connectorClient.Conversations.DeleteConversationMemberAsync(conversationId, memberId, cancellationToken).ConfigureAwait(false);
        }

        /// <summary>
        /// Lists the members of a given activity.
        /// </summary>
        /// <param name="turnContext">The context object for the turn.</param>
        /// <param name="activityId">(Optional) Activity ID to enumerate. If not specified the current activities ID will be used.</param>
        /// <param name="cancellationToken">Cancellation token.</param>
        /// <returns>List of Members of the activity.</returns>
        public override async Task<IList<ChannelAccount>> GetActivityMembersAsync(ITurnContext turnContext, string activityId, CancellationToken cancellationToken)
        {
            // If no activity was passed in, use the current activity.
            if (activityId == null)
            {
                activityId = turnContext.Activity.Id;
            }

            if (turnContext.Activity.Conversation == null)
            {
                throw new ArgumentNullException("BotFrameworkAdapter.GetActivityMembers(): missing conversation");
            }

            if (string.IsNullOrWhiteSpace(turnContext.Activity.Conversation.Id))
            {
                throw new ArgumentNullException("BotFrameworkAdapter.GetActivityMembers(): missing conversation.id");
            }

            var connectorClient = turnContext.TurnState.Get<IConnectorClient>();
            var conversationId = turnContext.Activity.Conversation.Id;

            IList<ChannelAccount> accounts = await connectorClient.Conversations.GetActivityMembersAsync(conversationId, activityId, cancellationToken).ConfigureAwait(false);

            return accounts;
        }

        /// <summary>
        /// Lists the members of the current conversation.
        /// </summary>
        /// <param name="turnContext">The context object for the turn.</param>
        /// <param name="cancellationToken">Cancellation token.</param>
        /// <returns>List of Members of the current conversation.</returns>
        public override async Task<IList<ChannelAccount>> GetConversationMembersAsync(ITurnContext turnContext, CancellationToken cancellationToken)
        {
            if (turnContext.Activity.Conversation == null)
            {
                throw new ArgumentNullException("BotFrameworkAdapter.GetActivityMembers(): missing conversation");
            }

            if (string.IsNullOrWhiteSpace(turnContext.Activity.Conversation.Id))
            {
                throw new ArgumentNullException("BotFrameworkAdapter.GetActivityMembers(): missing conversation.id");
            }

            var connectorClient = turnContext.TurnState.Get<IConnectorClient>();
            var conversationId = turnContext.Activity.Conversation.Id;

            IList<ChannelAccount> accounts = await connectorClient.Conversations.GetConversationMembersAsync(conversationId, cancellationToken).ConfigureAwait(false);
            return accounts;
        }

        /// <summary>
        /// GetConversationPagedMembers.
        /// </summary>
        /// <param name="turnContext">turnContext.</param>
        /// <param name="pageSize">Suggested page size.</param>
        /// <param name="continuationToken">Continuation Token.</param>
        /// <param name="cancellationToken">Cancellation token.</param>
        /// <returns>channelAcounts for conversation members.</returns>
        public override async Task<PagedMembersResult> GetConversationPagedMembersAsync(ITurnContext turnContext, int pageSize = -1, string continuationToken = null, CancellationToken cancellationToken = default)
        {
            if (turnContext.Activity.Conversation == null)
            {
                throw new ArgumentNullException("BotFrameworkAdapter.GetConversationPagedMembers(): missing conversation");
            }

            if (string.IsNullOrWhiteSpace(turnContext.Activity.Conversation.Id))
            {
                throw new ArgumentNullException("BotFrameworkAdapter.GetConversationPagedMembers(): missing conversation.id");
            }

            var connectorClient = turnContext.TurnState.Get<IConnectorClient>();
            var conversationId = turnContext.Activity.Conversation.Id;

            return await connectorClient.Conversations.GetConversationPagedMembersAsync(conversationId, pageSize, continuationToken, cancellationToken).ConfigureAwait(false);
        }

        /// <summary>
        /// Lists the Conversations in which this bot has participated for a given channel server. The
        /// channel server returns results in pages and each page will include a `continuationToken`
        /// that can be used to fetch the next page of results from the server.
        /// </summary>
        /// <param name="serviceUrl">The URL of the channel server to query.  This can be retrieved
        /// from `context.activity.serviceUrl`. </param>
        /// <param name="credentials">The credentials needed for the Bot to connect to the services.</param>
        /// <param name="continuationToken">The continuation token from the previous page of results.</param>
        /// <param name="cancellationToken">A cancellation token that can be used by other objects
        /// or threads to receive notice of cancellation.</param>
        /// <returns>A task that represents the work queued to execute.</returns>
        /// <remarks>If the task completes successfully, the result contains a page of the members of the current conversation.
        /// This overload may be called from outside the context of a conversation, as only the
        /// bot's service URL and credentials are required.
        /// </remarks>
        public virtual async Task<ConversationsResult> GetConversationsAsync(string serviceUrl, MicrosoftAppCredentials credentials, string continuationToken, CancellationToken cancellationToken)
        {
            if (string.IsNullOrWhiteSpace(serviceUrl))
            {
                throw new ArgumentNullException(nameof(serviceUrl));
            }

            if (credentials == null)
            {
                throw new ArgumentNullException(nameof(credentials));
            }

            var connectorClient = CreateConnectorClient(serviceUrl, credentials);
            var results = await connectorClient.Conversations.GetConversationsAsync(continuationToken, cancellationToken).ConfigureAwait(false);
            return results;
        }

        /// <summary>
        /// Lists the Conversations in which this bot has participated for a given channel server. The
        /// channel server returns results in pages and each page will include a `continuationToken`
        /// that can be used to fetch the next page of results from the server.
        /// </summary>
        /// <param name="turnContext">The context object for the turn.</param>
        /// <param name="continuationToken">The continuation token from the previous page of results.</param>
        /// <param name="cancellationToken">A cancellation token that can be used by other objects
        /// or threads to receive notice of cancellation.</param>
        /// <returns>A task that represents the work queued to execute.</returns>
        /// <remarks>If the task completes successfully, the result contains a page of the members of the current conversation.
        /// This overload may be called during standard activity processing, at which point the Bot's
        /// service URL and credentials that are part of the current activity processing pipeline
        /// will be used.
        /// </remarks>
        public virtual async Task<ConversationsResult> GetConversationsAsync(ITurnContext turnContext, string continuationToken, CancellationToken cancellationToken)
        {
            var connectorClient = turnContext.TurnState.Get<IConnectorClient>();
            var results = await connectorClient.Conversations.GetConversationsAsync(continuationToken, cancellationToken).ConfigureAwait(false);
            return results;
        }

        /// <summary>
        /// Attempts to retrieve the token for a user that's in a login flow.
        /// </summary>
        /// <param name="turnContext">Context for the current turn of conversation with the user.</param>
        /// <param name="connectionName">Name of the auth connection to use.</param>
        /// <param name="magicCode">(Optional) Optional user entered code to validate.</param>
        /// <param name="cancellationToken">Cancellation token.</param>
        /// <returns>Token Response.</returns>
        public virtual async Task<TokenResponse> GetUserTokenAsync(ITurnContext turnContext, string connectionName, string magicCode, CancellationToken cancellationToken)
        {
            BotAssert.ContextNotNull(turnContext);
            if (turnContext.Activity.From == null || string.IsNullOrWhiteSpace(turnContext.Activity.From.Id))
            {
                throw new ArgumentNullException("BotFrameworkAdapter.GetUserTokenAsync(): missing from or from.id");
            }

            if (string.IsNullOrWhiteSpace(connectionName))
            {
                throw new ArgumentNullException(nameof(connectionName));
            }

            var client = await CreateOAuthApiClientAsync(turnContext).ConfigureAwait(false);
            return await client.UserToken.GetTokenAsync(turnContext.Activity.From.Id, connectionName, turnContext.Activity.ChannelId, magicCode, cancellationToken).ConfigureAwait(false);
        }

        /// <summary>
        /// Get the raw signin link to be sent to the user for signin for a connection name.
        /// </summary>
        /// <param name="turnContext">Context for the current turn of conversation with the user.</param>
        /// <param name="connectionName">Name of the auth connection to use.</param>
        /// <param name="cancellationToken">A cancellation token that can be used by other objects
        /// or threads to receive notice of cancellation.</param>
        /// <returns>A task that represents the work queued to execute.</returns>
        /// <remarks>If the task completes successfully, the result contains the raw signin link.</remarks>
        public virtual async Task<string> GetOauthSignInLinkAsync(ITurnContext turnContext, string connectionName, CancellationToken cancellationToken)
        {
            BotAssert.ContextNotNull(turnContext);
            if (string.IsNullOrWhiteSpace(connectionName))
            {
                throw new ArgumentNullException(nameof(connectionName));
            }

            var activity = turnContext.Activity;

            var tokenExchangeState = new TokenExchangeState()
            {
                ConnectionName = connectionName,
                Conversation = new ConversationReference()
                {
                    ActivityId = activity.Id,
                    Bot = activity.Recipient,       // Activity is from the user to the bot
                    ChannelId = activity.ChannelId,
                    Conversation = activity.Conversation,
                    ServiceUrl = activity.ServiceUrl,
                    User = activity.From,
                },
                MsAppId = (_credentialProvider as MicrosoftAppCredentials)?.MicrosoftAppId,
            };

            var serializedState = JsonConvert.SerializeObject(tokenExchangeState);
            var encodedState = Encoding.UTF8.GetBytes(serializedState);
            var state = Convert.ToBase64String(encodedState);

            var client = await CreateOAuthApiClientAsync(turnContext).ConfigureAwait(false);
            return await client.BotSignIn.GetSignInUrlAsync(state, null, null, null, cancellationToken).ConfigureAwait(false);
        }

        /// <summary>
        /// Get the raw signin link to be sent to the user for signin for a connection name.
        /// </summary>
        /// <param name="turnContext">Context for the current turn of conversation with the user.</param>
        /// <param name="connectionName">Name of the auth connection to use.</param>
        /// <param name="userId">The user id that will be associated with the token.</param>
        /// <param name="finalRedirect">The final URL that the OAuth flow will redirect to.</param>
        /// <param name="cancellationToken">A cancellation token that can be used by other objects
        /// or threads to receive notice of cancellation.</param>
        /// <returns>A task that represents the work queued to execute.</returns>
        /// <remarks>If the task completes successfully, the result contains the raw signin link.</remarks>
        public virtual async Task<string> GetOauthSignInLinkAsync(ITurnContext turnContext, string connectionName, string userId, string finalRedirect = null, CancellationToken cancellationToken = default(CancellationToken))
        {
            BotAssert.ContextNotNull(turnContext);

            if (string.IsNullOrWhiteSpace(connectionName))
            {
                throw new ArgumentNullException(nameof(connectionName));
            }

            if (string.IsNullOrWhiteSpace(userId))
            {
                throw new ArgumentNullException(nameof(userId));
            }

            var tokenExchangeState = new TokenExchangeState()
            {
                ConnectionName = connectionName,
                Conversation = new ConversationReference()
                {
                    ActivityId = null,
                    Bot = new ChannelAccount { Role = "bot" },
                    ChannelId = Channels.Directline,
                    Conversation = new ConversationAccount(),
                    ServiceUrl = null,
                    User = new ChannelAccount { Role = "user", Id = userId, },
                },
                MsAppId = (_credentialProvider as MicrosoftAppCredentials)?.MicrosoftAppId,
            };

            var serializedState = JsonConvert.SerializeObject(tokenExchangeState);
            var encodedState = Encoding.UTF8.GetBytes(serializedState);
            var state = Convert.ToBase64String(encodedState);

            var client = await CreateOAuthApiClientAsync(turnContext).ConfigureAwait(false);
            return await client.BotSignIn.GetSignInUrlAsync(state, null, null, finalRedirect, cancellationToken).ConfigureAwait(false);
        }

        /// <summary>
        /// Signs the user out with the token server.
        /// </summary>
        /// <param name="turnContext">Context for the current turn of conversation with the user.</param>
        /// <param name="connectionName">Name of the auth connection to use.</param>
        /// <param name="userId">User id of user to sign out.</param>
        /// <param name="cancellationToken">A cancellation token that can be used by other objects
        /// or threads to receive notice of cancellation.</param>
        /// <returns>A task that represents the work queued to execute.</returns>
        public virtual async Task SignOutUserAsync(ITurnContext turnContext, string connectionName = null, string userId = null, CancellationToken cancellationToken = default(CancellationToken))
        {
            BotAssert.ContextNotNull(turnContext);

            if (string.IsNullOrEmpty(userId))
            {
                userId = turnContext.Activity?.From?.Id;
            }

            var client = await CreateOAuthApiClientAsync(turnContext).ConfigureAwait(false);
            await client.UserToken.SignOutAsync(userId, connectionName, turnContext.Activity?.ChannelId, cancellationToken).ConfigureAwait(false);
        }

        /// <summary>
        /// Retrieves the token status for each configured connection for the given user.
        /// </summary>
        /// <param name="context">Context for the current turn of conversation with the user.</param>
        /// <param name="userId">The user Id for which token status is retrieved.</param>
        /// <param name="includeFilter">Optional comma separated list of connection's to include. Blank will return token status for all configured connections.</param>
        /// <param name="cancellationToken">The async operation cancellation token.</param>
        /// <returns>Array of TokenStatus.</returns>
        public virtual async Task<TokenStatus[]> GetTokenStatusAsync(ITurnContext context, string userId, string includeFilter = null, CancellationToken cancellationToken = default(CancellationToken))
        {
            BotAssert.ContextNotNull(context);

            if (string.IsNullOrWhiteSpace(userId))
            {
                throw new ArgumentNullException(nameof(userId));
            }

            var client = await CreateOAuthApiClientAsync(context).ConfigureAwait(false);
            var result = await client.UserToken.GetTokenStatusAsync(userId, context.Activity?.ChannelId, includeFilter, cancellationToken).ConfigureAwait(false);
            return result?.ToArray();
        }

        /// <summary>
        /// Retrieves Azure Active Directory tokens for particular resources on a configured connection.
        /// </summary>
        /// <param name="context">Context for the current turn of conversation with the user.</param>
        /// <param name="connectionName">The name of the Azure Active Directory connection configured with this bot.</param>
        /// <param name="resourceUrls">The list of resource URLs to retrieve tokens for.</param>
        /// <param name="userId">The user Id for which tokens are retrieved. If passing in null the userId is taken from the Activity in the ITurnContext.</param>
        /// <param name="cancellationToken">The async operation cancellation token.</param>
        /// <returns>Dictionary of resourceUrl to the corresponding TokenResponse.</returns>
        public virtual async Task<Dictionary<string, TokenResponse>> GetAadTokensAsync(ITurnContext context, string connectionName, string[] resourceUrls, string userId = null, CancellationToken cancellationToken = default(CancellationToken))
        {
            BotAssert.ContextNotNull(context);

            if (string.IsNullOrWhiteSpace(connectionName))
            {
                throw new ArgumentNullException(nameof(connectionName));
            }

            if (resourceUrls == null)
            {
                throw new ArgumentNullException(nameof(userId));
            }

            if (string.IsNullOrWhiteSpace(userId))
            {
                userId = context.Activity?.From?.Id;
            }

            var client = await CreateOAuthApiClientAsync(context).ConfigureAwait(false);
            return (Dictionary<string, TokenResponse>)await client.UserToken.GetAadTokensAsync(userId, connectionName, new AadResourceUrls() { ResourceUrls = resourceUrls?.ToList() }, context.Activity?.ChannelId, cancellationToken).ConfigureAwait(false);
        }

        /// <summary>
        /// Creates a conversation on the specified channel.
        /// </summary>
        /// <param name="channelId">The ID for the channel.</param>
        /// <param name="serviceUrl">The channel's service URL endpoint.</param>
        /// <param name="credentials">The application credentials for the bot.</param>
        /// <param name="conversationParameters">The conversation information to use to
        /// create the conversation.</param>
        /// <param name="callback">The method to call for the resulting bot turn.</param>
        /// <param name="cancellationToken">A cancellation token that can be used by other objects
        /// or threads to receive notice of cancellation.</param>
        /// <returns>A task that represents the work queued to execute.</returns>
        /// <remarks>To start a conversation, your bot must know its account information
        /// and the user's account information on that channel.
        /// Most _channels only support initiating a direct message (non-group) conversation.
        /// <para>The adapter attempts to create a new conversation on the channel, and
        /// then sends a <c>conversationUpdate</c> activity through its middleware pipeline
        /// to the <paramref name="callback"/> method.</para>
        /// <para>If the conversation is established with the
        /// specified users, the ID of the activity's <see cref="IActivity.Conversation"/>
        /// will contain the ID of the new conversation.</para>
        /// </remarks>
        public virtual async Task CreateConversationAsync(string channelId, string serviceUrl, MicrosoftAppCredentials credentials, ConversationParameters conversationParameters, BotCallbackHandler callback, CancellationToken cancellationToken)
        {
            var connectorClient = CreateConnectorClient(serviceUrl, credentials);

            var result = await connectorClient.Conversations.CreateConversationAsync(conversationParameters, cancellationToken).ConfigureAwait(false);

            // Create a conversation update activity to represent the result.
            var eventActivity = Activity.CreateEventActivity();
            eventActivity.Name = "CreateConversation";
            eventActivity.ChannelId = channelId;
            eventActivity.ServiceUrl = serviceUrl;
            eventActivity.Id = result.ActivityId ?? Guid.NewGuid().ToString("n");
            eventActivity.Conversation = new ConversationAccount(id: result.Id, tenantId: conversationParameters.TenantId);
            eventActivity.ChannelData = conversationParameters.ChannelData;
            eventActivity.Recipient = conversationParameters.Bot;

            using (TurnContext context = new TurnContext(this, (Activity)eventActivity))
            {
                ClaimsIdentity claimsIdentity = new ClaimsIdentity();
                claimsIdentity.AddClaim(new Claim(AuthenticationConstants.AudienceClaim, credentials.MicrosoftAppId));
                claimsIdentity.AddClaim(new Claim(AuthenticationConstants.AppIdClaim, credentials.MicrosoftAppId));
                claimsIdentity.AddClaim(new Claim(AuthenticationConstants.ServiceUrlClaim, serviceUrl));

                context.TurnState.Add<IIdentity>(BotIdentityKey, claimsIdentity);
                context.TurnState.Add(connectorClient);
                await RunPipelineAsync(context, callback, cancellationToken).ConfigureAwait(false);
            }
        }

        /// <summary>
        /// Creates a conversation on the specified channel. Overload receives a ConversationReference including the tenant.
        /// </summary>
        /// <param name="channelId">The ID for the channel.</param>
        /// <param name="serviceUrl">The channel's service URL endpoint.</param>
        /// <param name="credentials">The application credentials for the bot.</param>
        /// <param name="conversationParameters">The conversation information to use to
        /// create the conversation.</param>
        /// <param name="callback">The method to call for the resulting bot turn.</param>
        /// <param name="reference">A conversation reference that contains the tenant.</param>
        /// <param name="cancellationToken">A cancellation token that can be used by other objects
        /// or threads to receive notice of cancellation.</param>
        /// <returns>A task that represents the work queued to execute.</returns>
        /// <remarks>To start a conversation, your bot must know its account information
        /// and the user's account information on that channel.
        /// Most _channels only support initiating a direct message (non-group) conversation.
        /// <para>The adapter attempts to create a new conversation on the channel, and
        /// then sends a <c>conversationUpdate</c> activity through its middleware pipeline
        /// to the <paramref name="callback"/> method.</para>
        /// <para>If the conversation is established with the
        /// specified users, the ID of the activity's <see cref="IActivity.Conversation"/>
        /// will contain the ID of the new conversation.</para>
        /// </remarks>
        public virtual async Task CreateConversationAsync(string channelId, string serviceUrl, MicrosoftAppCredentials credentials, ConversationParameters conversationParameters, BotCallbackHandler callback, ConversationReference reference, CancellationToken cancellationToken)
        {
            if (reference.Conversation != null)
            {
                var tenantId = reference.Conversation.TenantId;

                if (tenantId != null)
                {
                    // Putting tenantId in channelData is a temporary solution while we wait for the Teams API to be updated
                    conversationParameters.ChannelData = new { tenant = new { tenantId = tenantId.ToString() } };

                    // Permanent solution is to put tenantId in parameters.tenantId
                    conversationParameters.TenantId = tenantId.ToString();
                }

                await CreateConversationAsync(channelId, serviceUrl, credentials, conversationParameters, callback, cancellationToken).ConfigureAwait(false);
            }
        }

        /// <summary>
        /// Creates an OAuth client for the bot.
        /// </summary>
        /// <param name="turnContext">The context object for the current turn.</param>
        /// <returns>An OAuth client for the bot.</returns>
        protected virtual async Task<OAuthClient> CreateOAuthApiClientAsync(ITurnContext turnContext)
        {
            if (!OAuthClientConfig.EmulateOAuthCards &&
                string.Equals(turnContext.Activity.ChannelId, "emulator", StringComparison.InvariantCultureIgnoreCase) &&
                (await _credentialProvider.IsAuthenticationDisabledAsync().ConfigureAwait(false)))
            {
                OAuthClientConfig.EmulateOAuthCards = true;
            }

            var connectorClient = turnContext.TurnState.Get<IConnectorClient>();
            if (connectorClient == null)
            {
                throw new InvalidOperationException("An IConnectorClient is required in TurnState for this operation.");
            }

            if (OAuthClientConfig.EmulateOAuthCards)
            {
                // do not await task - we want this to run in the background
                var oauthClient = new OAuthClient(new Uri(turnContext.Activity.ServiceUrl), connectorClient.Credentials);
                var task = Task.Run(() => OAuthClientConfig.SendEmulateOAuthCardsAsync(oauthClient, OAuthClientConfig.EmulateOAuthCards));
                return oauthClient;
            }

            return new OAuthClient(new Uri(OAuthClientConfig.OAuthEndpoint), connectorClient.Credentials);
        }

        /// <summary>
        /// Creates the connector client asynchronous.
        /// </summary>
        /// <param name="serviceUrl">The service URL.</param>
        /// <param name="claimsIdentity">The claims identity.</param>
        /// <param name="cancellationToken">Cancellation token.</param>
        /// <returns>ConnectorClient instance.</returns>
        /// <exception cref="NotSupportedException">ClaimsIdentity cannot be null. Pass Anonymous ClaimsIdentity if authentication is turned off.</exception>
        private async Task<IConnectorClient> CreateConnectorClientAsync(string serviceUrl, ClaimsIdentity claimsIdentity, CancellationToken cancellationToken)
        {
            if (claimsIdentity == null)
            {
                throw new NotSupportedException("ClaimsIdentity cannot be null. Pass Anonymous ClaimsIdentity if authentication is turned off.");
            }

            // For requests from channel App Id is in Audience claim of JWT token. For emulator it is in AppId claim. For
            // unauthenticated requests we have anonymous identity provided auth is disabled.
            // For Activities coming from Emulator AppId claim contains the Bot's AAD AppId.
            var botAppIdClaim = claimsIdentity.Claims?.SingleOrDefault(claim => claim.Type == AuthenticationConstants.AudienceClaim)
                    ??
                claimsIdentity.Claims?.SingleOrDefault(claim => claim.Type == AuthenticationConstants.AppIdClaim);

            // For anonymous requests (requests with no header) appId is not set in claims.
            if (botAppIdClaim != null)
            {
                string botId = botAppIdClaim.Value;
                var appCredentials = await GetAppCredentialsAsync(botId, cancellationToken).ConfigureAwait(false);
                return CreateConnectorClient(serviceUrl, appCredentials);
            }
            else
            {
                return CreateConnectorClient(serviceUrl);
            }
        }

        /// <summary>
        /// Creates the connector client.
        /// </summary>
        /// <param name="serviceUrl">The service URL.</param>
        /// <param name="appCredentials">The application credentials for the bot.</param>
        /// <returns>Connector client instance.</returns>
        private IConnectorClient CreateConnectorClient(string serviceUrl, AppCredentials appCredentials = null)
        {
            string clientKey = $"{serviceUrl}{appCredentials?.MicrosoftAppId ?? string.Empty}";

            return _connectorClients.GetOrAdd(clientKey, (key) =>
            {
                ConnectorClient connectorClient;
                if (appCredentials != null)
                {
                    connectorClient = new ConnectorClient(new Uri(serviceUrl), appCredentials, customHttpClient: _httpClient);
                }
                else
                {
                    var emptyCredentials = (_channelProvider != null && _channelProvider.IsGovernment()) ?
                        MicrosoftGovernmentAppCredentials.Empty :
                        MicrosoftAppCredentials.Empty;
                    connectorClient = new ConnectorClient(new Uri(serviceUrl), emptyCredentials, customHttpClient: _httpClient);
                }

                if (_connectorClientRetryPolicy != null)
                {
                    connectorClient.SetRetryPolicy(_connectorClientRetryPolicy);
                }

                return connectorClient;
            });
        }

        /// <summary>
        /// Gets the application credentials. App Credentials are cached so as to ensure we are not refreshing
        /// token every time.
        /// </summary>
        /// <param name="appId">The application identifier (AAD Id for the bot).</param>
        /// <param name="cancellationToken">Cancellation token.</param>
        /// <returns>App credentials.</returns>
        private async Task<AppCredentials> GetAppCredentialsAsync(string appId, CancellationToken cancellationToken)
        {
            if (appId == null)
            {
                return MicrosoftAppCredentials.Empty;
            }

            if (_appCredentialMap.TryGetValue(appId, out var appCredentials))
            {
                return appCredentials;
            }

            // If app credentials were provided, use them as they are the preferred choice moving forward
            if (_appCredentials != null)
            {
                _appCredentialMap[appId] = _appCredentials;
                return _appCredentials;
            }

            // NOTE: we can't do async operations inside of a AddOrUpdate, so we split access pattern
            string appPassword = await _credentialProvider.GetAppPasswordAsync(appId).ConfigureAwait(false);
            appCredentials = (_channelProvider != null && _channelProvider.IsGovernment()) ?
                new MicrosoftGovernmentAppCredentials(appId, appPassword, _httpClient, _logger) :
                new MicrosoftAppCredentials(appId, appPassword, _httpClient, _logger);
            _appCredentialMap[appId] = appCredentials;
            return appCredentials;
        }

        /// <summary>
        /// Middleware to assign tenantId from channelData to Conversation.TenantId.
        /// </summary>
        /// <description>
        /// MS Teams currently sends the tenant ID in channelData and the correct behavior is to expose this value in Activity.Conversation.TenantId.
        /// This code copies the tenant ID from channelData to Activity.Conversation.TenantId.
        /// Once MS Teams sends the tenantId in the Conversation property, this middleware can be removed.
        /// </description>
        internal class TenantIdWorkaroundForTeamsMiddleware : IMiddleware
        {
            public async Task OnTurnAsync(ITurnContext turnContext, NextDelegate next, CancellationToken cancellationToken = default(CancellationToken))
            {
                if (Channels.Msteams.Equals(turnContext.Activity.ChannelId, StringComparison.InvariantCultureIgnoreCase) && turnContext.Activity.Conversation != null && string.IsNullOrEmpty(turnContext.Activity.Conversation.TenantId))
                {
                    var teamsChannelData = JObject.FromObject(turnContext.Activity.ChannelData);
                    if (teamsChannelData["tenant"]?["id"] != null)
                    {
                        turnContext.Activity.Conversation.TenantId = teamsChannelData["tenant"]["id"].ToString();
                    }
                }

                await next(cancellationToken).ConfigureAwait(false);
            }
        }
    }
}<|MERGE_RESOLUTION|>--- conflicted
+++ resolved
@@ -448,7 +448,6 @@
         /// </summary>
         /// <remarks>NOTE: Forwading an activity to a skill will flush UserState and ConversationState changes so that skill has accurate state.</remarks>
         /// <param name="turnContext">turnContext.</param>
-<<<<<<< HEAD
         /// <param name="skillId">skillId of the skill to forward the activity to.</param>
         /// <param name="activity">acivity to forward.</param>
         /// <param name="cancellationToken">cancellation Token.</param>
@@ -457,16 +456,6 @@
         {
             // route the activity to the skill
             var skill = this.Skills.FirstOrDefault(s => s.Id == skillId);
-=======
-        /// <param name="skillId">ID of the skill to forward activity to.</param>
-        /// <param name="activity">Acivity to forward.</param>
-        /// <param name="cancellationToken">cancellation Token.</param>
-        /// <returns>Async task.</returns>
-        public override async Task ForwardActivityAsync(ITurnContext turnContext, string skillId, Activity activity, CancellationToken cancellationToken)
-        {
-            // route the activity to the skill
-            var skill = Skills.FirstOrDefault(s => s.Id == skillId);
->>>>>>> 778eaf30
             if (skill != null)
             {
                 activity.Recipient.Properties["skillId"] = skill.Id;
@@ -488,30 +477,22 @@
                         throw new NullReferenceException("Unable to get appcredentials to connect to the skill");
                     }
 
-<<<<<<< HEAD
-                // TODO add client authorization header
-                var jsonContent = new StringContent(JsonConvert.SerializeObject(activity, new JsonSerializerSettings() { NullValueHandling = NullValueHandling.Ignore }), Encoding.UTF8, "application/json");
-                var response = await client.PostAsync($"{skill.ServiceUrl}", jsonContent, cancellationToken).ConfigureAwait(false);
-                var content = await response.Content.ReadAsStringAsync().ConfigureAwait(false);
-                if (content.Length > 0)
-                {
-                    return JsonConvert.DeserializeObject<InvokeResponse>(content);
-                }
-
-                return null;
-=======
                     var token = await appCredentials.GetTokenAsync().ConfigureAwait(false);
                     client.DefaultRequestHeaders.Authorization = new AuthenticationHeaderValue("Bearer", token);
                     var jsonContent = new StringContent(JsonConvert.SerializeObject(activity, new JsonSerializerSettings() { NullValueHandling = NullValueHandling.Ignore }), Encoding.UTF8, "application/json");
-                    
-                    // Call the skill
-                    await client.PostAsync($"{skill.SkillAddress}", jsonContent, cancellationToken).ConfigureAwait(false);
-                }
->>>>>>> 778eaf30
+                    var response = await client.PostAsync($"{skill.CallbackAddress}", jsonContent, cancellationToken).ConfigureAwait(false);
+                    var content = await response.Content.ReadAsStringAsync().ConfigureAwait(false);
+                    if (content.Length > 0)
+                    {
+                        return JsonConvert.DeserializeObject<InvokeResponse>(content);
+                    }
+                }
+
+                return null;
             }
             else
             {
-                throw new ArgumentException($"Skill:{skill.Id} isn't a registered skill");
+                throw new ArgumentException($"Skill:{skillId} isn't a registered skill");
             }
         }
 
