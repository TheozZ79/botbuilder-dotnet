--- conflicted
+++ resolved
@@ -405,16 +405,16 @@
             await SaveAllChangesAsync(cancellationToken).ConfigureAwait(false);
 
             // trace memory snapshot
-            var snapshot = GetActiveDialogContext(this.dialogContext).State.GetMemorySnapshot();
+            var snapshot = GetActiveDialogContext(this._dialogContext).State.GetMemorySnapshot();
 
             // only trace if it's changed since last time we traced it.
             var snapshotHash = StringUtils.Hash(JsonConvert.SerializeObject(snapshot));
-            this.dialogContext.Context.TurnState.TryGetValue("lastSnapshotHash", out object lastSnapshotHash);
+            this._dialogContext.Context.TurnState.TryGetValue("lastSnapshotHash", out object lastSnapshotHash);
             if ((string)lastSnapshotHash != snapshotHash)
             {
-                this.dialogContext.Context.TurnState["lastSnapshotHash"] = snapshotHash;
+                this._dialogContext.Context.TurnState["lastSnapshotHash"] = snapshotHash;
                 var traceActivity = (Activity)Activity.CreateTraceActivity("BotState", "https://www.botframework.com/schemas/botState", snapshot, traceLabel);
-                await this.dialogContext.Context.SendActivityAsync(traceActivity, cancellationToken).ConfigureAwait(false);
+                await this._dialogContext.Context.SendActivityAsync(traceActivity, cancellationToken).ConfigureAwait(false);
             }
         }
 
@@ -544,32 +544,6 @@
             {
                 yield return new KeyValuePair<string, object>(ms.Name, ms.GetMemory(_dialogContext));
             }
-        }
-
-        private static bool TryGetFirstNestedValue<T>(ref T value, ref string remainingPath, object memory)
-        {
-            if (ObjectPath.TryGetPathValue<JArray>(memory, remainingPath, out var array))
-            {
-                if (array != null && array.Count > 0)
-                {
-                    if (array[0] is JArray first)
-                    {
-                        if (first.Count > 0)
-                        {
-                            var second = first[0];
-                            value = ObjectPath.MapValueTo<T>(second);
-                            return true;
-                        }
-
-                        return false;
-                    }
-
-                    value = ObjectPath.MapValueTo<T>(array[0]);
-                    return true;
-                }
-            }
-
-            return false;
         }
 
         private string GetBadScopeMessage(string path)
@@ -634,7 +608,6 @@
 
             return hasPath;
         }
-<<<<<<< HEAD
 
         private bool TryGetFirstNestedValue<T>(ref T value, ref string remainingPath, object memory)
         {
@@ -674,7 +647,5 @@
 
             return GetActiveDialogContext(child);
         }
-=======
->>>>>>> f184c0b2
     }
 }