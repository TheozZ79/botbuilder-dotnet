﻿// Copyright (c) Microsoft Corporation. All rights reserved.
// Licensed under the MIT License.

using System;
using System.Collections.Generic;
using System.Net;
using System.Runtime.CompilerServices;
using System.Threading;
using System.Threading.Tasks;
using Microsoft.Azure.Cosmos;
using Newtonsoft.Json;
using Newtonsoft.Json.Linq;

[assembly: InternalsVisibleTo("Microsoft.Bot.Builder.Azure.Tests")]

// This is required for Moq to use DocumentStoreItem in the Tests
[assembly: InternalsVisibleTo("DynamicProxyGenAssembly2, PublicKey=0024000004800000940000000602000000240000525341310004000001000100c547cac37abd99c8db225ef2f6c8a3602f3b3606cc9891605d02baa56104f4cfc0734aa39b93bf7852f7d9266654753cc297e7d2edfe0bac1cdcf9f717241550e0a7b191195b7667bb4f64bcb8e2121380fd1d9d46ad2d92d2d15605093924cceaf74c4861eff62abf69b9291ed0a340e113be11e6a7d3113e92484cf7045cc7")]

namespace Microsoft.Bot.Builder.Azure
{
    /// <summary>
    /// Implements an CosmosDB based storage provider using partitioning for a bot.
    /// </summary>
    public class CosmosDbPartitionedStorage : IStorage, IDisposable
    {
        private readonly JsonSerializer _jsonSerializer = JsonSerializer.Create(new JsonSerializerSettings { TypeNameHandling = TypeNameHandling.All });

        private Container _container;
        private readonly CosmosDbPartitionedStorageOptions _cosmosDbStorageOptions;
        private CosmosClient _client;
        private bool _compatibilityModePartitionKey;

        // To detect redundant calls to dispose
        private bool _disposed;

        /// <summary>
        /// Initializes a new instance of the <see cref="CosmosDbPartitionedStorage"/> class.
        /// using the provided CosmosDB credentials, database ID, and container ID.
        /// </summary>
        /// <param name="cosmosDbStorageOptions">Cosmos DB partitioned storage configuration options.</param>
        public CosmosDbPartitionedStorage(CosmosDbPartitionedStorageOptions cosmosDbStorageOptions)
        {
            if (cosmosDbStorageOptions == null)
            {
                throw new ArgumentNullException(nameof(cosmosDbStorageOptions));
            }

            if (cosmosDbStorageOptions.CosmosDbEndpoint == null)
            {
                throw new ArgumentException($"Service EndPoint for CosmosDB is required.", nameof(cosmosDbStorageOptions));
            }

            if (string.IsNullOrEmpty(cosmosDbStorageOptions.AuthKey))
            {
                throw new ArgumentException("AuthKey for CosmosDB is required.", nameof(cosmosDbStorageOptions));
            }

            if (string.IsNullOrEmpty(cosmosDbStorageOptions.DatabaseId))
            {
                throw new ArgumentException("DatabaseId is required.", nameof(cosmosDbStorageOptions));
            }

            if (string.IsNullOrEmpty(cosmosDbStorageOptions.ContainerId))
            {
                throw new ArgumentException("ContainerId is required.", nameof(cosmosDbStorageOptions));
            }

            if (!string.IsNullOrWhiteSpace(cosmosDbStorageOptions.KeySuffix))
            {
                if (cosmosDbStorageOptions.CompatibilityMode)
                {
<<<<<<< HEAD
                    throw new ArgumentException("CompatibilityMode cannot be 'true' while using a KeySuffix.", nameof(cosmosDbStorageOptions.CompatibilityMode));
=======
                    throw new ArgumentException($"CompatibilityMode cannot be 'true' while using a KeySuffix.", nameof(cosmosDbStorageOptions));
>>>>>>> ba5db5ab
                }

                // In order to reduce key complexity, we do not allow invalid characters in a KeySuffix
                // If the KeySuffix has invalid characters, the EscapeKey will not match
                var suffixEscaped = CosmosDbKeyEscape.EscapeKey(cosmosDbStorageOptions.KeySuffix);
                if (!cosmosDbStorageOptions.KeySuffix.Equals(suffixEscaped, StringComparison.Ordinal))
                {
                    throw new ArgumentException($"Cannot use invalid Row Key characters: {cosmosDbStorageOptions.KeySuffix}", nameof(cosmosDbStorageOptions));
                }
            }

            _cosmosDbStorageOptions = cosmosDbStorageOptions;
        }

        /// <summary>
        /// Initializes a new instance of the <see cref="CosmosDbPartitionedStorage"/> class.
        /// using the provided CosmosDB credentials, database ID, and collection ID.
        /// </summary>
        /// <param name="cosmosDbStorageOptions">Cosmos DB partitioned storage configuration options.</param>
        /// <param name="jsonSerializer">If passing in a custom JsonSerializer, we recommend the following settings:
        /// <para>jsonSerializer.TypeNameHandling = TypeNameHandling.All.</para>
        /// <para>jsonSerializer.NullValueHandling = NullValueHandling.Include.</para>
        /// <para>jsonSerializer.ContractResolver = new DefaultContractResolver().</para>
        /// </param>
        public CosmosDbPartitionedStorage(CosmosDbPartitionedStorageOptions cosmosDbStorageOptions, JsonSerializer jsonSerializer)
            : this(cosmosDbStorageOptions)
        {
            _jsonSerializer = jsonSerializer ?? throw new ArgumentNullException(nameof(jsonSerializer));
        }

        /// <summary>
        /// Reads one or more items with matching keys from the Cosmos DB container.
        /// </summary>
        /// <param name="keys">A collection of Ids for each item to be retrieved.</param>
        /// <param name="cancellationToken">The <see cref="CancellationToken"/>.</param>
        /// <returns>A dictionary containing the retrieved items.</returns>
        /// <exception cref="ArgumentNullException">Exception thrown if the array of keys (Ids for the items to be retrieved) is null.</exception>
        public async Task<IDictionary<string, object>> ReadAsync(string[] keys, CancellationToken cancellationToken = default)
        {
            if (keys == null)
            {
                throw new ArgumentNullException(nameof(keys));
            }

            if (keys.Length == 0)
            {
                // No keys passed in, no result to return.
                return new Dictionary<string, object>();
            }

            // Ensure Initialization has been run
            await InitializeAsync().ConfigureAwait(false);

            var storeItems = new Dictionary<string, object>(keys.Length);

            foreach (var key in keys)
            {
                try
                {
                    var escapedKey = CosmosDbKeyEscape.EscapeKey(key, _cosmosDbStorageOptions.KeySuffix, _cosmosDbStorageOptions.CompatibilityMode);

                    var readItemResponse = await _container.ReadItemAsync<DocumentStoreItem>(
                            escapedKey,
                            GetPartitionKey(escapedKey),
                            cancellationToken: cancellationToken)
                        .ConfigureAwait(false);

                    var documentStoreItem = readItemResponse.Resource;
                    var item = documentStoreItem.Document.ToObject(typeof(object), _jsonSerializer);

                    if (item is IStoreItem storeItem)
                    {
                        storeItem.ETag = documentStoreItem.ETag;
                        storeItems.Add(documentStoreItem.RealId, storeItem);
                    }
                    else
                    {
                        storeItems.Add(documentStoreItem.RealId, item);
                    }
                }
                catch (CosmosException exception)
                {
                    // When an item is not found a CosmosException is thrown, but we want to
                    // return an empty collection so in this instance we catch and do not rethrow.
                    // Throw for any other exception.
                    if (exception.StatusCode == HttpStatusCode.NotFound)
                    {
                        break;
                    }

                    throw;
                }
            }

            return storeItems;
        }

        /// <summary>
        /// Inserts or updates one or more items into the Cosmos DB container.
        /// </summary>
        /// <param name="changes">A dictionary of items to be inserted or updated. The dictionary item key
        /// is used as the ID for the inserted / updated item.</param>
        /// <param name="cancellationToken">A <see cref="CancellationToken"/>.</param>
        /// <returns>A Task representing the work to be executed.</returns>
        /// <exception cref="ArgumentNullException">Exception thrown if the changes dictionary is null.</exception>
        /// <exception cref="Exception">Exception thrown is the etag is empty on any of the items within the changes dictionary.</exception>
        public async Task WriteAsync(IDictionary<string, object> changes, CancellationToken cancellationToken = default)
        {
            if (changes == null)
            {
                throw new ArgumentNullException(nameof(changes));
            }

            if (changes.Count == 0)
            {
                return;
            }

            // Ensure Initialization has been run
            await InitializeAsync().ConfigureAwait(false);

            foreach (var change in changes)
            {
                var json = JObject.FromObject(change.Value, _jsonSerializer);

                // Remove etag from JSON object that was copied from IStoreItem.
                // The ETag information is updated as an _etag attribute in the document metadata.
                json.Remove("eTag");

                var documentChange = new DocumentStoreItem
                {
                    Id = CosmosDbKeyEscape.EscapeKey(change.Key, _cosmosDbStorageOptions.KeySuffix, _cosmosDbStorageOptions.CompatibilityMode),
                    RealId = change.Key,
                    Document = json,
                };

                var etag = (change.Value as IStoreItem)?.ETag;
                if (etag == null || etag == "*")
                {
                    // if new item or * then insert or replace unconditionally
                    await _container.UpsertItemAsync(
                            documentChange,
                            GetPartitionKey(documentChange.PartitionKey),
                            cancellationToken: cancellationToken)
                        .ConfigureAwait(false);
                }
                else if (etag.Length > 0)
                {
                    // if we have an etag, do opt. concurrency replace
                    await _container.UpsertItemAsync(
                            documentChange,
                            GetPartitionKey(documentChange.PartitionKey),
                            new ItemRequestOptions() { IfMatchEtag = etag, },
                            cancellationToken)
                        .ConfigureAwait(false);
                }
                else
                {
                    throw new Exception("etag empty");
                }
            }
        }

        /// <summary>
        /// Deletes one or more items from the Cosmos DB container.
        /// </summary>
        /// <param name="keys">An array of Ids for the items to be deleted.</param>
        /// <param name="cancellationToken">A <see cref="CancellationToken"/>.</param>
        /// <returns>A Task representing the work to be executed.</returns>
        /// <exception cref="ArgumentNullException">Thrown if the array of Ids to be deleted is null.</exception>
        public async Task DeleteAsync(string[] keys, CancellationToken cancellationToken = default)
        {
            if (keys == null)
            {
                throw new ArgumentNullException(nameof(keys));
            }

            await InitializeAsync().ConfigureAwait(false);

            foreach (var key in keys)
            {
                var escapedKey = CosmosDbKeyEscape.EscapeKey(key, _cosmosDbStorageOptions.KeySuffix, _cosmosDbStorageOptions.CompatibilityMode);

                try
                {
                    await _container.DeleteItemAsync<DocumentStoreItem>(
                            partitionKey: GetPartitionKey(escapedKey),
                            id: escapedKey,
                            cancellationToken: cancellationToken)
                        .ConfigureAwait(false);
                }
                catch (CosmosException exception)
                {
                    // If we get a 404 status then the item we tried to delete was not found
                    // To maintain consistency with other storage providers, we ignore this and return.
                    // Any other exceptions are thrown.
                    if (exception.StatusCode == HttpStatusCode.NotFound)
                    {
                        return;
                    }

                    throw;
                }
            }
        }

        /// <summary>
        /// Disposes the object instance and releases any related objects owned by the class.
        /// </summary>
        public void Dispose()
        {
            Dispose(true);
            GC.SuppressFinalize(this);
        }

        /// <summary>
        /// Disposes objects used by the class.
        /// </summary>
        /// <param name="disposing">A Boolean that indicates whether the method call comes from a Dispose method (its value is true) or from a finalizer (its value is false).</param>
        /// <remarks>
        /// The disposing parameter should be false when called from a finalizer, and true when called from the IDisposable.Dispose method.
        /// In other words, it is true when deterministically called and false when non-deterministically called.
        /// </remarks>
        protected virtual void Dispose(bool disposing)
        {
            if (_disposed)
            {
                return;
            }

            if (disposing)
            {
                // Dispose managed objects owned by the class here.
                _client?.Dispose();
            }

            _disposed = true;
        }

        private PartitionKey GetPartitionKey(string key)
        {
            if (_compatibilityModePartitionKey)
            {
                return PartitionKey.None;
            }

            return new PartitionKey(key);
        }

        /// <summary>
        /// Connects to the CosmosDB database and creates / gets the container.
        /// </summary>
        private async Task InitializeAsync()
        {
            if (_container == null)
            {
                var cosmosClientOptions = _cosmosDbStorageOptions.CosmosClientOptions ?? new CosmosClientOptions();

                if (_client == null)
                {
                    _client = new CosmosClient(
                        _cosmosDbStorageOptions.CosmosDbEndpoint,
                        _cosmosDbStorageOptions.AuthKey,
                        cosmosClientOptions);
                }

                if (_container == null)
                {
                    if (!_cosmosDbStorageOptions.CompatibilityMode)
                    {
                        await CreateContainerIfNotExistsAsync().ConfigureAwait(false);
                    }
                    else
                    {
                        try
                        {
                            _container = _client.GetContainer(_cosmosDbStorageOptions.DatabaseId, _cosmosDbStorageOptions.ContainerId);

                            // This will throw if the container does not exist. 
                            var readContainer = await _container.ReadContainerAsync().ConfigureAwait(false);

                            // Containers created with CosmosDbStorage had no partition key set, so the default was '/_partitionKey'.
                            var partitionKeyPath = readContainer.Resource.PartitionKeyPath;
                            if (partitionKeyPath == "/_partitionKey")
                            {
                                _compatibilityModePartitionKey = true;
                            }
                            else if (partitionKeyPath != DocumentStoreItem.PartitionKeyPath)
                            {
                                // We are not supporting custom Partition Key Paths
                                throw new InvalidOperationException($"Custom Partition Key Paths are not supported. {_cosmosDbStorageOptions.ContainerId} has a custom Partition Key Path of {partitionKeyPath}.");
                            }
                        }
                        catch (CosmosException)
                        {
                            await CreateContainerIfNotExistsAsync().ConfigureAwait(false);
                        }
                    }
                }
            }
        }

        private async Task CreateContainerIfNotExistsAsync()
        {
            var containerResponse = await _client
                .GetDatabase(_cosmosDbStorageOptions.DatabaseId)
                .DefineContainer(_cosmosDbStorageOptions.ContainerId, DocumentStoreItem.PartitionKeyPath)
                .WithIndexingPolicy().WithAutomaticIndexing(false).WithIndexingMode(IndexingMode.None).Attach()
                .CreateIfNotExistsAsync(_cosmosDbStorageOptions.ContainerThroughput)
                .ConfigureAwait(false);

            _container = containerResponse.Container;
        }

        /// <summary>
        /// Internal data structure for storing items in a CosmosDB Collection.
        /// </summary>
        internal class DocumentStoreItem : IStoreItem
        {
            /// <summary>
            /// Gets the PartitionKey path to be used for this document type.
            /// </summary>
            /// <value>
            /// The PartitionKey path to be used for this document type.
            /// </value>
            public static string PartitionKeyPath => "/id";

            /// <summary>
            /// Gets or sets the sanitized Id/Key used as PrimaryKey.
            /// </summary>
            /// <value>
            /// The sanitized Id/Key used as PrimaryKey.
            /// </value>
            [JsonProperty("id")]
            public string Id { get; set; }

            /// <summary>
            /// Gets or sets the un-sanitized Id/Key.
            /// </summary>
            /// <value>
            /// The un-sanitized Id/Key.
            /// </value>
            [JsonProperty("realId")]
            public string RealId { get; internal set; }

            /// <summary>
            /// Gets or sets the persisted object.
            /// </summary>
            /// <value>
            /// The persisted object.
            /// </value>
            [JsonProperty("document")]
            public JObject Document { get; set; }

            /// <summary>
            /// Gets or sets the ETag information for handling optimistic concurrency updates.
            /// </summary>
            /// <value>
            /// The ETag information for handling optimistic concurrency updates.
            /// </value>
            [JsonProperty("_etag")]
            public string ETag { get; set; }

            /// <summary>
            /// Gets the PartitionKey value for the document.
            /// </summary>
            /// <value>
            /// The PartitionKey value for the document.
            /// </value>
            public string PartitionKey => Id;
        }
    }
}<|MERGE_RESOLUTION|>--- conflicted
+++ resolved
@@ -69,11 +69,7 @@
             {
                 if (cosmosDbStorageOptions.CompatibilityMode)
                 {
-<<<<<<< HEAD
-                    throw new ArgumentException("CompatibilityMode cannot be 'true' while using a KeySuffix.", nameof(cosmosDbStorageOptions.CompatibilityMode));
-=======
                     throw new ArgumentException($"CompatibilityMode cannot be 'true' while using a KeySuffix.", nameof(cosmosDbStorageOptions));
->>>>>>> ba5db5ab
                 }
 
                 // In order to reduce key complexity, we do not allow invalid characters in a KeySuffix
