--- conflicted
+++ resolved
@@ -136,9 +136,6 @@
             }
         }
 
-<<<<<<< HEAD
-        public async Task<ResourceResponse> SendActivity(string textReplyToSend, string speak = null, string inputHint = null)
-=======
         /// <summary>
         /// Sends a message activity to the sender of the incoming activity.
         /// </summary>
@@ -149,8 +146,7 @@
         /// <remarks>If the activity is successfully sent, the task result contains
         /// a <see cref="ResourceResponse"/> object containing the ID that the receiving 
         /// channel assigned to the activity.</remarks>
-        public async Task<ResourceResponse> SendActivity(string textReplyToSend)
->>>>>>> be9950e9
+        public async Task<ResourceResponse> SendActivity(string textReplyToSend, string speak = null, string inputHint = null)
         {
             if (string.IsNullOrWhiteSpace(textReplyToSend))
                 throw new ArgumentNullException(nameof(textReplyToSend));
