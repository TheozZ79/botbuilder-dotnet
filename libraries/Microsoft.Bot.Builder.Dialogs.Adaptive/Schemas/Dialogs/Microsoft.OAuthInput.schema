--- conflicted
+++ resolved
@@ -1,9 +1,5 @@
 {
-<<<<<<< HEAD
-    "$schema": "https://raw.githubusercontent.com/Microsoft/botbuilder-dotnet/4.Future/schemas/component.schema",
-=======
     "$schema": "https://raw.githubusercontent.com/microsoft/botbuilder-dotnet/4.Future/schemas/component.schema",
->>>>>>> c2e078f2
     "$role": "unionType(Microsoft.IDialog)",
     "title": "OAuthInput Dialog",
     "description": "This represents a dialog which gathers an OAuth token from user",
@@ -30,7 +26,7 @@
                     "description": "Title shown in the OAuth signin card."
                 },
                 "timeout": {
-                    "type": "integer",
+                    "type": "integer",                  
                     "title": "Timeout",
                     "description": "Time out setting for the OAuth signin card.",
                     "default": "900000"
