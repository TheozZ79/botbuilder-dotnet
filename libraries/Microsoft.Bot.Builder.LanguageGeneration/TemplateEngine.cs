﻿using System;
using System.Collections.Generic;
using System.IO;
using System.Linq;
using System.Runtime.InteropServices;
using Antlr4.Runtime;

namespace Microsoft.Bot.Builder.LanguageGeneration
{
    /// <summary>
    /// The template engine that loads .lg file and eval template based on memory/scope.
    /// </summary>
    public class TemplateEngine
    {
        /// <summary>
        /// Initializes a new instance of the <see cref="TemplateEngine"/> class.
        /// Return an empty engine, you can then use AddFile\AddFiles to add files to it,
        /// or you can just use this empty engine to evaluate inline template.
        /// </summary>
        public TemplateEngine()
        {
        }

        /// <summary>
        /// Delegate for resolving resource id of imported lg file.
        /// </summary>
        /// <param name="resourceId">Resource id to resolve.</param>
        /// <returns>Resolved resource content and absolute file path id.</returns>
        public delegate (string, string) ImportResolverDelegate(string resourceId);

        /// <summary>
        /// Gets or sets parsed LG templates.
        /// </summary>
        /// <value>
        /// Parsed LG templates.
        /// </value>
        public List<LGTemplate> Templates { get; set; } = new List<LGTemplate>();

        /// <summary>
        /// Load .lg files into template engine
        /// You can add one file, or mutlple file as once
        /// If you have multiple files referencing each other, make sure you add them all at once,
        /// otherwise static checking won't allow you to add it one by one.
        /// </summary>
        /// <param name="filePaths">Paths to .lg files.</param>
        /// <param name="importResolver">resolver to resolve LG import id to template text.</param>
        /// <returns>Teamplate engine with parsed files.</returns>
        public TemplateEngine AddFiles(IEnumerable<string> filePaths, ImportResolverDelegate importResolver = null)
        {
            foreach (var filePath in filePaths)
            {
                importResolver = importResolver ?? ((id) =>
                 {
                    // import paths are in resource files which can be executed on multiple OS environments
                    // Call GetOsPath() to map / & \ in importPath -> OSPath
                    var importPath = GetOsPath(id);
                    if (!Path.IsPathRooted(importPath))
                     {
                        // get full path for importPath relative to path which is doing the import.
                        importPath = Path.GetFullPath(Path.Combine(Path.GetDirectoryName(filePath), id));
<<<<<<< HEAD
                    }
                    return (File.ReadAllText(importPath), importPath);
                });
=======
                     }
                    return File.ReadAllText(importPath);
                 });

                this.AddText(File.ReadAllText(filePath), filePath, importResolver);
>>>>>>> 8c682ce6
            }

            RunStaticCheck(Templates);
            return this;
        }

        /// <summary>
        /// Load single .lg file into template engine.
        /// </summary>
        /// <param name="filePath">Path to .lg file.</param>
        /// <param name="importResolver">resolver to resolve LG import id to template text.</param>
        /// <returns>Teamplate engine with single parsed file.</returns>
        public TemplateEngine AddFile(string filePath, ImportResolverDelegate importResolver = null) => AddFiles(new List<string> { filePath }, importResolver);

        /// <summary>
        /// Add text as lg file content to template engine.
        /// </summary>
        /// <param name="content">Text content contains lg templates.</param>
        /// <param name="name">Text name.</param>
        /// <param name="importResolver">resolver to resolve LG import id to template text.</param>
        /// <returns>Template engine with the parsed content.</returns>
        public TemplateEngine AddText(string content, string name, ImportResolverDelegate importResolver)
        {
            var sources = new Dictionary<string, LGSource>();
            LoopLGText(content, name, sources, importResolver);

            foreach (var source in sources)
            {
                Templates = Templates.Concat(source.Value.Templates).ToList();
            }

            RunStaticCheck(Templates);
            return this;
        }

        /// <summary>
        /// Check templates/text to match LG format.
        /// </summary>
        /// <param name="templates">the templates which should be checked.</param>
        public void RunStaticCheck(List<LGTemplate> templates = null)
        {
            var teamplatesToCheck = templates ?? this.Templates;
            var checker = new StaticChecker(teamplatesToCheck);
            var diagnostics = checker.Check();

            var errors = diagnostics.Where(u => u.Severity == DiagnosticSeverity.Error).ToList();
            if (errors.Count != 0)
            {
                throw new Exception(string.Join("\n", errors));
            }
        }

        /// <summary>
        /// Evaluate a template with given name and scope.
        /// </summary>
        /// <param name="templateName">Template name to be evaluated.</param>
        /// <param name="scope">The state visible in the evaluation.</param>
        /// <param name="methodBinder">Optional methodBinder to extend or override functions.</param>
        /// <returns>Evaluate result.</returns>
        public string EvaluateTemplate(string templateName, object scope, IGetMethod methodBinder = null)
        {
            var evaluator = new Evaluator(Templates, methodBinder);
            return evaluator.EvaluateTemplate(templateName, scope);
        }

        public List<string> AnalyzeTemplate(string templateName)
        {
            var analyzer = new Analyzer(Templates);
            return analyzer.AnalyzeTemplate(templateName);
        }

        /// <summary>
        /// Use to evaluate an inline template str.
        /// </summary>
        /// <param name="inlineStr">inline string which will be evaluated.</param>
        /// <param name="scope">scope object or JToken.</param>
        /// <param name="methodBinder">input method.</param>
        /// <param name="importResolver">resolver to resolve LG import id to template text.</param>
        /// <returns>Evaluate result.</returns>
        public string Evaluate(string inlineStr, object scope, IGetMethod methodBinder = null, ImportResolverDelegate importResolver = null)
        {
            // wrap inline string with "# name and -" to align the evaluation process
            var fakeTemplateId = "__temp__";
            inlineStr = !inlineStr.Trim().StartsWith("```") && inlineStr.IndexOf('\n') >= 0
                   ? "```" + inlineStr + "```" : inlineStr;
            var wrappedStr = $"# {fakeTemplateId} \r\n - {inlineStr}";

            var sources = new Dictionary<string, LGSource>();
            LoopLGText(wrappedStr, "inline", sources, importResolver);

            var templates = new List<LGTemplate>(Templates);
            foreach (var source in sources)
            {
                templates = templates.Concat(source.Value.Templates).ToList();
            }

            RunStaticCheck(templates);

            var evaluator = new Evaluator(templates, methodBinder);
            return evaluator.EvaluateTemplate(fakeTemplateId, scope);
        }

        private void ImportIds(string[] ids, Dictionary<string, LGSource> sources, ImportResolverDelegate importResolver)
        {
            if (importResolver == null)
            {
                // default to fileResolver...
                importResolver = FileResolver;
            }

            foreach (var id in ids)
            {
                try
                {
                    var (content, path) = importResolver(id);
                    if (sources.ContainsKey(path))
                    {
                        continue;
                    }

                    LoopLGText(content, path, sources, importResolver);
                }
                catch (Exception err)
                {
                    throw new Exception($"{id}:{err.Message}", err);
                }
            }
        }

        private void LoopLGText(string content, string name, Dictionary<string, LGSource> sources, ImportResolverDelegate importResolver)
        {
            var source = LGParser.Parse(content, name);
            sources.Add(name, source);
            ImportIds(source.Imports.Select(lg => lg.Id).ToArray(), sources, importResolver);
        }

        private (string, string) FileResolver(string path)
        {
            path = Path.GetFullPath(path);
            return (File.ReadAllText(path), path);
        }

        /// <summary>
        /// Normalize authored path to os path.
        /// </summary>
        /// <remarks>
        /// path is from authored content which doesn't know what OS it is running on.
        /// This method treats / and \ both as seperators regardless of OS, for windows that means / -> \ and for linux/mac \ -> /.
        /// This allows author to use ../foo.lg or ..\foo.lg as equivelents for importing.
        /// </remarks>
        /// <param name="ambigiousPath">authoredPath.</param>
        /// <returns>path expressed as OS path.</returns>
<<<<<<< HEAD
        private static string GetOsPath(string ambigiousPath)
=======
        private string GetOsPath(string ambigiousPath)
>>>>>>> 8c682ce6
        {
            if (RuntimeInformation.IsOSPlatform(OSPlatform.Windows))
            {
                // map linux/mac sep -> windows
                return ambigiousPath.Replace("/", "\\");
            }
            else
            {
                // map windows sep -> linux/mac
                return ambigiousPath.Replace("\\", "/");
            }
        }
    }
}<|MERGE_RESOLUTION|>--- conflicted
+++ resolved
@@ -58,17 +58,11 @@
                      {
                         // get full path for importPath relative to path which is doing the import.
                         importPath = Path.GetFullPath(Path.Combine(Path.GetDirectoryName(filePath), id));
-<<<<<<< HEAD
-                    }
+                     }
                     return (File.ReadAllText(importPath), importPath);
-                });
-=======
-                     }
-                    return File.ReadAllText(importPath);
                  });
 
                 this.AddText(File.ReadAllText(filePath), filePath, importResolver);
->>>>>>> 8c682ce6
             }
 
             RunStaticCheck(Templates);
@@ -221,11 +215,7 @@
         /// </remarks>
         /// <param name="ambigiousPath">authoredPath.</param>
         /// <returns>path expressed as OS path.</returns>
-<<<<<<< HEAD
-        private static string GetOsPath(string ambigiousPath)
-=======
         private string GetOsPath(string ambigiousPath)
->>>>>>> 8c682ce6
         {
             if (RuntimeInformation.IsOSPlatform(OSPlatform.Windows))
             {
