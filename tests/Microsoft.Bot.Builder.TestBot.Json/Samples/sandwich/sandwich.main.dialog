{
<<<<<<< HEAD
    "$schema": "../../testbot.schema",
    "$kind": "Microsoft.AdaptiveDialog",
    "recognizer": "sandwich.lu",
    "generator": "sandwich.lg",
    "schema": "sandwich.json",
    "triggers": [
        "sandwich-Quantity-missing",
        "sandwich-Quantity-assign-numberEntity",
        "sandwich-Length-missing",
        "sandwich-Length-assign-dimensionEntity",
        "sandwich-Name-missing",
        "sandwich-Name-assign-personNameEntity",
        "sandwich-Name-assign-utteranceEntity",
        "sandwich-Bread-missing",
        "sandwich-Bread-assign-BreadEntity",
        "sandwich-BreadEntity-choose",
        "sandwich-Meat-missing",
        "sandwich-Meat-assign-MeatEntity",
        "sandwich-MeatEntity-choose",
        "sandwich-Cheese-missing",
        "sandwich-Cheese-assign-CheeseEntity",
        "sandwich-CheeseEntity-choose",
        "sandwich-Price-missing",
        "sandwich-Price-assign-moneyEntity",
        "sandwich-library-CancelIntent",
        "sandwich-CancelConfirmation-assign-boolean",
        "sandwich-ChangePropertyConfirmation-assign-boolean",
        "sandwich-library-CompleteConfirmation",
        "sandwich-CompleteConfirmation-assign-boolean",
        "sandwich-CompleteConfirmation-assign-PROPERTYName",
        "sandwich-PropertyToChange-assign-PROPERTYName",
        "sandwich-PropertyToRemember-assign-PROPERTYName",
        "sandwich-library-BeginDialog",
        "sandwich-library-ChooseProperty",
        "sandwich-library-HelpIntent",
        "sandwich-library-NotUnderstood",
        "sandwich-library-sandwich",
        "sandwich-library-ReadPropertyIntent"
    ]
=======
	"$schema": "https://raw.githubusercontent.com/microsoft/botbuilder-samples/master/generation/runbot/runbot.schema",
	"$kind": "Microsoft.AdaptiveDialog",
	"recognizer": {
		"$kind": "Microsoft.MultiLanguageRecognizer",
		"recognizers": {
			"en-us": {
				"$kind": "Microsoft.CrossTrainedRecognizerSet",
				"recognizers": [
					"sandwich.lu",
					"sandwich.qna"
				]
			}
		}
	},
	"autoEndDialog": false,
	"generator": "sandwich.lg",
	"schema": "sandwich.schema",
	"triggers": [
		{
			"$kind": "Microsoft.OnQnAMatch",
			"actions": [
				{
					"$kind": "Microsoft.SendActivity",
					"activity": "${qna_answer()}"
				}
			]
		},
		"sandwich-Quantity-missing",
		"sandwich-Quantity-clear",
		"sandwich-Quantity-show",
		"sandwich-Quantity-add-number",
		"sandwich-Quantity-remove-number",
		"sandwich-Length-missing",
		"sandwich-Length-add-dimension",
		"sandwich-Length-remove-dimension",
		"sandwich-Length-clear",
		"sandwich-Length-show",
		"sandwich-Name-missing",
		"sandwich-Name-clear",
		"sandwich-Name-show",
		"sandwich-Name-add-personName",
		"sandwich-Name-remove-personName",
		"sandwich-Name-add-utterance",
		"sandwich-Bread-missing",
		"sandwich-Bread-clear",
		"sandwich-Bread-show",
		"sandwich-BreadEntity-choose",
		"sandwich-Bread-add-BreadEntity",
		"sandwich-Bread-remove-BreadEntity",
		"sandwich-Meat-missing",
		"sandwich-Meat-clear",
		"sandwich-Meat-show",
		"sandwich-MeatEntity-choose",
		"sandwich-Meat-add-MeatEntity",
		"sandwich-Meat-remove-MeatEntity",
		"sandwich-Cheese-missing",
		"sandwich-Cheese-clear",
		"sandwich-Cheese-show",
		"sandwich-CheeseEntity-choose",
		"sandwich-Cheese-add-CheeseEntity",
		"sandwich-Cheese-remove-CheeseEntity",
		"sandwich-Toppings-missing",
		"sandwich-Toppings-clear",
		"sandwich-Toppings-show",
		"sandwich-ToppingsEntity-choose",
		"sandwich-Toppings-add-ToppingsEntity",
		"sandwich-Toppings-remove-ToppingsEntity",
		"sandwich-Sauces-missing",
		"sandwich-Sauces-clear",
		"sandwich-Sauces-show",
		"sandwich-SaucesEntity-choose",
		"sandwich-Sauces-add-SaucesEntity",
		"sandwich-Sauces-remove-SaucesEntity",
		"sandwich-Price-missing",
		"sandwich-Price-add-money",
		"sandwich-Price-remove-money",
		"sandwich-Price-clear",
		"sandwich-Price-show",
		"sandwich-library-CancelIntent",
		"sandwich-CancelConfirmation-add-boolean",
		"sandwich-ChangePropertyConfirmation-add-boolean",
		"sandwich-library-CompleteConfirmation",
		"sandwich-CompleteConfirmation-add-boolean",
		"sandwich-CompleteConfirmation-add-PROPERTYName",
		"sandwich-PropertyToChange-add-PROPERTYName",
		"sandwich-PropertyToRemember-add-PROPERTYName",
		"sandwich-library-BeginDialog",
		"sandwich-library-ChooseProperty",
		"sandwich-library-HelpIntent",
		"sandwich-library-NotUnderstood",
		"sandwich-library-trigger",
		"sandwich-library-ShowFormIntent"
	
	],
	"$Generator": "adb88807dfe5be3f95b0a47c5b21e022"
>>>>>>> d2a13cf6
}<|MERGE_RESOLUTION|>--- conflicted
+++ resolved
@@ -1,45 +1,4 @@
 {
-<<<<<<< HEAD
-    "$schema": "../../testbot.schema",
-    "$kind": "Microsoft.AdaptiveDialog",
-    "recognizer": "sandwich.lu",
-    "generator": "sandwich.lg",
-    "schema": "sandwich.json",
-    "triggers": [
-        "sandwich-Quantity-missing",
-        "sandwich-Quantity-assign-numberEntity",
-        "sandwich-Length-missing",
-        "sandwich-Length-assign-dimensionEntity",
-        "sandwich-Name-missing",
-        "sandwich-Name-assign-personNameEntity",
-        "sandwich-Name-assign-utteranceEntity",
-        "sandwich-Bread-missing",
-        "sandwich-Bread-assign-BreadEntity",
-        "sandwich-BreadEntity-choose",
-        "sandwich-Meat-missing",
-        "sandwich-Meat-assign-MeatEntity",
-        "sandwich-MeatEntity-choose",
-        "sandwich-Cheese-missing",
-        "sandwich-Cheese-assign-CheeseEntity",
-        "sandwich-CheeseEntity-choose",
-        "sandwich-Price-missing",
-        "sandwich-Price-assign-moneyEntity",
-        "sandwich-library-CancelIntent",
-        "sandwich-CancelConfirmation-assign-boolean",
-        "sandwich-ChangePropertyConfirmation-assign-boolean",
-        "sandwich-library-CompleteConfirmation",
-        "sandwich-CompleteConfirmation-assign-boolean",
-        "sandwich-CompleteConfirmation-assign-PROPERTYName",
-        "sandwich-PropertyToChange-assign-PROPERTYName",
-        "sandwich-PropertyToRemember-assign-PROPERTYName",
-        "sandwich-library-BeginDialog",
-        "sandwich-library-ChooseProperty",
-        "sandwich-library-HelpIntent",
-        "sandwich-library-NotUnderstood",
-        "sandwich-library-sandwich",
-        "sandwich-library-ReadPropertyIntent"
-    ]
-=======
 	"$schema": "https://raw.githubusercontent.com/microsoft/botbuilder-samples/master/generation/runbot/runbot.schema",
 	"$kind": "Microsoft.AdaptiveDialog",
 	"recognizer": {
@@ -135,5 +94,4 @@
 	
 	],
 	"$Generator": "adb88807dfe5be3f95b0a47c5b21e022"
->>>>>>> d2a13cf6
 }