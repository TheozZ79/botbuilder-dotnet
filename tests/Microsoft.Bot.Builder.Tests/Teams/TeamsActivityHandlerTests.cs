﻿// Copyright (c) Microsoft Corporation. All rights reserved.
// Licensed under the MIT License.

using System;
using System.Collections.Generic;
using System.IO;
using System.Net;
using System.Net.Http;
using System.Reflection;
using System.Threading;
using System.Threading.Tasks;
using Microsoft.Bot.Builder.Tests;
using Microsoft.Bot.Connector;
using Microsoft.Bot.Connector.Authentication;
using Microsoft.Bot.Schema;
using Microsoft.Bot.Schema.Teams;
using Microsoft.Rest.Serialization;
using Newtonsoft.Json;
using Newtonsoft.Json.Linq;
using Newtonsoft.Json.Serialization;
using Xunit;

namespace Microsoft.Bot.Builder.Teams.Tests
{
    public class TeamsActivityHandlerTests
    {
        [Fact]
        public async Task TestConversationUpdateBotTeamsMemberAdded()
        {
            // Arrange
            var connectorClient = new ConnectorClient(new Uri("http://localhost/"), new MicrosoftAppCredentials(string.Empty, string.Empty));

            var activity = new Activity
            {
                Type = ActivityTypes.ConversationUpdate,
                MembersAdded = new List<ChannelAccount>
                {
                    new ChannelAccount { Id = "bot" },
                },
                Recipient = new ChannelAccount { Id = "bot" },
                ChannelData = new TeamsChannelData
                {
                    EventType = "teamMemberAdded",
                    Team = new TeamInfo
                    {
                        Id = "team-id",
                    },
                },
                ChannelId = Channels.Msteams,
            };

            var turnContext = new TurnContext(new SimpleAdapter(), activity);
            turnContext.TurnState.Add<IConnectorClient>(connectorClient);

            // Act
            var bot = new TestActivityHandler();
            await ((IBot)bot).OnTurnAsync(turnContext);

            // Assert
            Assert.Equal(2, bot.Record.Count);
            Assert.Equal("OnConversationUpdateActivityAsync", bot.Record[0]);
            Assert.Equal("OnTeamsMembersAddedAsync", bot.Record[1]);
        }

        [Fact]
        public async Task TestConversationUpdateTeamsMemberAdded()
        {
            // Arrange
            var baseUri = new Uri("https://test.coffee");
            var customHttpClient = new HttpClient(new RosterHttpMessageHandler());

            // Set a special base address so then we can make sure the connector client is honoring this http client
            customHttpClient.BaseAddress = baseUri;
            var connectorClient = new ConnectorClient(new Uri("http://localhost/"), new MicrosoftAppCredentials(string.Empty, string.Empty), customHttpClient);

            var activity = new Activity
            {
                Type = ActivityTypes.ConversationUpdate,
                MembersAdded = new List<ChannelAccount>
                {
                    new ChannelAccount { Id = "id-1" },
                },
                Recipient = new ChannelAccount { Id = "b" },
                ChannelData = new TeamsChannelData
                {
                    EventType = "teamMemberAdded",
                    Team = new TeamInfo
                    {
                        Id = "team-id",
                    },
                },
                ChannelId = Channels.Msteams,
            };

            var turnContext = new TurnContext(new SimpleAdapter(), activity);
            turnContext.TurnState.Add<IConnectorClient>(connectorClient);

            // Act
            var bot = new TestActivityHandler();
            await ((IBot)bot).OnTurnAsync(turnContext);

            // Assert
            Assert.Equal(2, bot.Record.Count);
            Assert.Equal("OnConversationUpdateActivityAsync", bot.Record[0]);
            Assert.Equal("OnTeamsMembersAddedAsync", bot.Record[1]);
        }

        [Fact]
        public async Task TestConversationUpdateTeamsMemberAddedNoTeam()
        {
            // Arrange
            var baseUri = new Uri("https://test.coffee");
            var customHttpClient = new HttpClient(new RosterHttpMessageHandler());

            // Set a special base address so then we can make sure the connector client is honoring this http client
            customHttpClient.BaseAddress = baseUri;
            var connectorClient = new ConnectorClient(new Uri("http://localhost/"), new MicrosoftAppCredentials(string.Empty, string.Empty), customHttpClient);

            var activity = new Activity
            {
                Type = ActivityTypes.ConversationUpdate,
                MembersAdded = new List<ChannelAccount>
                {
                    new ChannelAccount { Id = "id-1" },
                },
                Recipient = new ChannelAccount { Id = "b" },
                Conversation = new ConversationAccount { Id = "conversation-id" },
                ChannelId = Channels.Msteams,
            };

            var turnContext = new TurnContext(new SimpleAdapter(), activity);
            turnContext.TurnState.Add<IConnectorClient>(connectorClient);

            // Act
            var bot = new TestActivityHandler();
            await ((IBot)bot).OnTurnAsync(turnContext);

            // Assert
            Assert.Equal(2, bot.Record.Count);
            Assert.Equal("OnConversationUpdateActivityAsync", bot.Record[0]);
            Assert.Equal("OnTeamsMembersAddedAsync", bot.Record[1]);
        }

        [Fact]
        public async Task TestConversationUpdateTeamsMemberAddedFullDetailsInEvent()
        {
            // Arrange
            var baseUri = new Uri("https://test.coffee");
            var customHttpClient = new HttpClient(new RosterHttpMessageHandler());

            // Set a special base address so then we can make sure the connector client is honoring this http client
            customHttpClient.BaseAddress = baseUri;
            var connectorClient = new ConnectorClient(new Uri("http://localhost/"), new MicrosoftAppCredentials(string.Empty, string.Empty), customHttpClient);

            var activity = new Activity
            {
                Type = ActivityTypes.ConversationUpdate,
                MembersAdded = new List<ChannelAccount>
                {
                    new TeamsChannelAccount
                    {
                        Id = "id-1",
                        Name = "name-1",
                        AadObjectId = "aadobject-1",
                        Email = "test@microsoft.com",
                        GivenName = "given-1",
                        Surname = "surname-1",
                        UserPrincipalName = "t@microsoft.com",
                    },
                },
                Recipient = new ChannelAccount { Id = "b" },
                ChannelData = new TeamsChannelData
                {
                    EventType = "teamMemberAdded",
                    Team = new TeamInfo
                    {
                        Id = "team-id",
                    },
                },
                ChannelId = Channels.Msteams,
            };

            // code taken from connector - i.e. the send or serialize side
            var serializationSettings = new JsonSerializerSettings();
            serializationSettings.ContractResolver = new DefaultContractResolver();
            var json = Rest.Serialization.SafeJsonConvert.SerializeObject(activity, serializationSettings);

            // code taken from integration layer - i.e. the receive or deserialize side
            var botMessageSerializer = JsonSerializer.Create(new JsonSerializerSettings
            {
                NullValueHandling = NullValueHandling.Ignore,
                Formatting = Formatting.Indented,
                DateFormatHandling = DateFormatHandling.IsoDateFormat,
                DateTimeZoneHandling = DateTimeZoneHandling.Utc,
                ReferenceLoopHandling = ReferenceLoopHandling.Serialize,
                ContractResolver = new ReadOnlyJsonContractResolver(),
                Converters = new List<JsonConverter> { new Iso8601TimeSpanConverter() },
            });

            using (var bodyReader = new JsonTextReader(new StringReader(json)))
            {
                activity = botMessageSerializer.Deserialize<Activity>(bodyReader);
            }

            var turnContext = new TurnContext(new SimpleAdapter(), activity);
            turnContext.TurnState.Add<IConnectorClient>(connectorClient);

            // Act
            var bot = new TestActivityHandler();
            await ((IBot)bot).OnTurnAsync(turnContext);

            // Assert
            Assert.Equal(2, bot.Record.Count);
            Assert.Equal("OnConversationUpdateActivityAsync", bot.Record[0]);
            Assert.Equal("OnTeamsMembersAddedAsync", bot.Record[1]);
        }

        [Fact]
        public async Task TestConversationUpdateTeamsMemberRemoved()
        {
            // Arrange
            var activity = new Activity
            {
                Type = ActivityTypes.ConversationUpdate,
                MembersRemoved = new List<ChannelAccount>
                {
                    new ChannelAccount { Id = "a" },
                },
                Recipient = new ChannelAccount { Id = "b" },
                ChannelData = new TeamsChannelData { EventType = "teamMemberRemoved" },
                ChannelId = Channels.Msteams,
            };
            var turnContext = new TurnContext(new NotImplementedAdapter(), activity);

            // Act
            var bot = new TestActivityHandler();
            await ((IBot)bot).OnTurnAsync(turnContext);

            // Assert
            Assert.Equal(2, bot.Record.Count);
            Assert.Equal("OnConversationUpdateActivityAsync", bot.Record[0]);
            Assert.Equal("OnTeamsMembersRemovedAsync", bot.Record[1]);
        }

        [Fact]
        public async Task TestConversationUpdateTeamsChannelCreated()
        {
            // Arrange
            var activity = new Activity
            {
                Type = ActivityTypes.ConversationUpdate,
                ChannelData = new TeamsChannelData { EventType = "channelCreated" },
                ChannelId = Channels.Msteams,
            };
            var turnContext = new TurnContext(new NotImplementedAdapter(), activity);

            // Act
            var bot = new TestActivityHandler();
            await ((IBot)bot).OnTurnAsync(turnContext);

            // Assert
            Assert.Equal(2, bot.Record.Count);
            Assert.Equal("OnConversationUpdateActivityAsync", bot.Record[0]);
            Assert.Equal("OnTeamsChannelCreatedAsync", bot.Record[1]);
        }

        [Fact]
        public async Task TestConversationUpdateTeamsChannelDeleted()
        {
            // Arrange
            var activity = new Activity
            {
                Type = ActivityTypes.ConversationUpdate,
                ChannelData = new TeamsChannelData { EventType = "channelDeleted" },
                ChannelId = Channels.Msteams,
            };
            var turnContext = new TurnContext(new NotImplementedAdapter(), activity);

            // Act
            var bot = new TestActivityHandler();
            await ((IBot)bot).OnTurnAsync(turnContext);

            // Assert
            Assert.Equal(2, bot.Record.Count);
            Assert.Equal("OnConversationUpdateActivityAsync", bot.Record[0]);
            Assert.Equal("OnTeamsChannelDeletedAsync", bot.Record[1]);
        }

        [Fact]
        public async Task TestConversationUpdateTeamsChannelRenamed()
        {
            // Arrange
            var activity = new Activity
            {
                Type = ActivityTypes.ConversationUpdate,
                ChannelData = new TeamsChannelData { EventType = "channelRenamed" },
                ChannelId = Channels.Msteams,
            };
            var turnContext = new TurnContext(new NotImplementedAdapter(), activity);

            // Act
            var bot = new TestActivityHandler();
            await ((IBot)bot).OnTurnAsync(turnContext);

            // Assert
            Assert.Equal(2, bot.Record.Count);
            Assert.Equal("OnConversationUpdateActivityAsync", bot.Record[0]);
            Assert.Equal("OnTeamsChannelRenamedAsync", bot.Record[1]);
        }

        [Fact]
<<<<<<< HEAD
        public async Task TestConversationUpdateTeamsTeamArchived()
=======
        public async Task TestConversationUpdateTeamsChannelRestored()
>>>>>>> 3a9cf277
        {
            // Arrange
            var activity = new Activity
            {
                Type = ActivityTypes.ConversationUpdate,
<<<<<<< HEAD
                ChannelData = new TeamsChannelData { EventType = "teamArchived" },
=======
                ChannelData = new TeamsChannelData { EventType = "channelRestored" },
>>>>>>> 3a9cf277
                ChannelId = Channels.Msteams,
            };
            var turnContext = new TurnContext(new NotImplementedAdapter(), activity);

            // Act
            var bot = new TestActivityHandler();
            await ((IBot)bot).OnTurnAsync(turnContext);

            // Assert
            Assert.Equal(2, bot.Record.Count);
            Assert.Equal("OnConversationUpdateActivityAsync", bot.Record[0]);
<<<<<<< HEAD
            Assert.Equal("OnTeamsTeamArchivedAsync", bot.Record[1]);
        }

        [Fact]
        public async Task TestConversationUpdateTeamsTeamDeleted()
        {
            // Arrange
            var activity = new Activity
            {
                Type = ActivityTypes.ConversationUpdate,
                ChannelData = new TeamsChannelData { EventType = "teamDeleted" },
                ChannelId = Channels.Msteams,
            };
            var turnContext = new TurnContext(new NotImplementedAdapter(), activity);

            // Act
            var bot = new TestActivityHandler();
            await ((IBot)bot).OnTurnAsync(turnContext);

            // Assert
            Assert.Equal(2, bot.Record.Count);
            Assert.Equal("OnConversationUpdateActivityAsync", bot.Record[0]);
            Assert.Equal("OnTeamsTeamDeletedAsync", bot.Record[1]);
        }

        [Fact]
        public async Task TestConversationUpdateTeamsTeamHardDeleted()
        {
            // Arrange
            var activity = new Activity
            {
                Type = ActivityTypes.ConversationUpdate,
                ChannelData = new TeamsChannelData { EventType = "teamHardDeleted" },
                ChannelId = Channels.Msteams,
            };
            var turnContext = new TurnContext(new NotImplementedAdapter(), activity);

            // Act
            var bot = new TestActivityHandler();
            await ((IBot)bot).OnTurnAsync(turnContext);

            // Assert
            Assert.Equal(2, bot.Record.Count);
            Assert.Equal("OnConversationUpdateActivityAsync", bot.Record[0]);
            Assert.Equal("OnTeamsTeamHardDeletedAsync", bot.Record[1]);
=======
            Assert.Equal("OnTeamsChannelRestoredAsync", bot.Record[1]);
>>>>>>> 3a9cf277
        }

        [Fact]
        public async Task TestConversationUpdateTeamsTeamRenamed()
        {
            // Arrange
            var activity = new Activity
            {
                Type = ActivityTypes.ConversationUpdate,
                ChannelData = new TeamsChannelData { EventType = "teamRenamed" },
                ChannelId = Channels.Msteams,
            };
            var turnContext = new TurnContext(new NotImplementedAdapter(), activity);

            // Act
            var bot = new TestActivityHandler();
            await ((IBot)bot).OnTurnAsync(turnContext);

            // Assert
            Assert.Equal(2, bot.Record.Count);
            Assert.Equal("OnConversationUpdateActivityAsync", bot.Record[0]);
            Assert.Equal("OnTeamsTeamRenamedAsync", bot.Record[1]);
        }

        [Fact]
        public async Task TestConversationUpdateTeamsTeamRestored()
        {
            // Arrange
            var activity = new Activity
            {
                Type = ActivityTypes.ConversationUpdate,
                ChannelData = new TeamsChannelData { EventType = "teamRestored" },
                ChannelId = Channels.Msteams,
            };
            var turnContext = new TurnContext(new NotImplementedAdapter(), activity);

            // Act
            var bot = new TestActivityHandler();
            await ((IBot)bot).OnTurnAsync(turnContext);

            // Assert
            Assert.Equal(2, bot.Record.Count);
            Assert.Equal("OnConversationUpdateActivityAsync", bot.Record[0]);
            Assert.Equal("OnTeamsTeamRestoredAsync", bot.Record[1]);
        }

        [Fact]
        public async Task TestConversationUpdateTeamsTeamUnarchived()
        {
            // Arrange
            var activity = new Activity
            {
                Type = ActivityTypes.ConversationUpdate,
                ChannelData = new TeamsChannelData { EventType = "teamUnarchived" },
                ChannelId = Channels.Msteams,
            };
            var turnContext = new TurnContext(new NotImplementedAdapter(), activity);

            // Act
            var bot = new TestActivityHandler();
            await ((IBot)bot).OnTurnAsync(turnContext);

            // Assert
            Assert.Equal(2, bot.Record.Count);
            Assert.Equal("OnConversationUpdateActivityAsync", bot.Record[0]);
            Assert.Equal("OnTeamsTeamUnarchivedAsync", bot.Record[1]);
        }

        [Fact]
        public async Task TestFileConsentAccept()
        {
            // Arrange
            var activity = new Activity
            {
                Type = ActivityTypes.Invoke,
                Name = "fileConsent/invoke",
                Value = JObject.FromObject(new FileConsentCardResponse
                {
                    Action = "accept",
                    UploadInfo = new FileUploadInfo
                    {
                        UniqueId = "uniqueId",
                        FileType = "fileType",
                        UploadUrl = "uploadUrl",
                    },
                }),
            };

            Activity[] activitiesToSend = null;
            void CaptureSend(Activity[] arg)
            {
                activitiesToSend = arg;
            }

            var turnContext = new TurnContext(new SimpleAdapter(CaptureSend), activity);

            // Act
            var bot = new TestActivityHandler();
            await ((IBot)bot).OnTurnAsync(turnContext);

            // Assert
            Assert.Equal(3, bot.Record.Count);
            Assert.Equal("OnInvokeActivityAsync", bot.Record[0]);
            Assert.Equal("OnTeamsFileConsentAsync", bot.Record[1]);
            Assert.Equal("OnTeamsFileConsentAcceptAsync", bot.Record[2]);
            Assert.NotNull(activitiesToSend);
            Assert.Single(activitiesToSend);
            Assert.IsType<InvokeResponse>(activitiesToSend[0].Value);
            Assert.Equal(200, ((InvokeResponse)activitiesToSend[0].Value).Status);
        }

        [Fact]
        public async Task TestFileConsentDecline()
        {
            // Arrange
            var activity = new Activity
            {
                Type = ActivityTypes.Invoke,
                Name = "fileConsent/invoke",
                Value = JObject.FromObject(new FileConsentCardResponse
                {
                    Action = "decline",
                    UploadInfo = new FileUploadInfo
                    {
                        UniqueId = "uniqueId",
                        FileType = "fileType",
                        UploadUrl = "uploadUrl",
                    },
                }),
            };

            Activity[] activitiesToSend = null;
            void CaptureSend(Activity[] arg)
            {
                activitiesToSend = arg;
            }

            var turnContext = new TurnContext(new SimpleAdapter(CaptureSend), activity);

            // Act
            var bot = new TestActivityHandler();
            await ((IBot)bot).OnTurnAsync(turnContext);

            // Assert
            Assert.Equal(3, bot.Record.Count);
            Assert.Equal("OnInvokeActivityAsync", bot.Record[0]);
            Assert.Equal("OnTeamsFileConsentAsync", bot.Record[1]);
            Assert.Equal("OnTeamsFileConsentDeclineAsync", bot.Record[2]);
            Assert.NotNull(activitiesToSend);
            Assert.Single(activitiesToSend);
            Assert.IsType<InvokeResponse>(activitiesToSend[0].Value);
            Assert.Equal(200, ((InvokeResponse)activitiesToSend[0].Value).Status);
        }

        [Fact]
        public async Task TestActionableMessageExecuteAction()
        {
            // Arrange
            var activity = new Activity
            {
                Type = ActivityTypes.Invoke,
                Name = "actionableMessage/executeAction",
                Value = JObject.FromObject(new O365ConnectorCardActionQuery()),
            };

            Activity[] activitiesToSend = null;
            void CaptureSend(Activity[] arg)
            {
                activitiesToSend = arg;
            }

            var turnContext = new TurnContext(new SimpleAdapter(CaptureSend), activity);

            // Act
            var bot = new TestActivityHandler();
            await ((IBot)bot).OnTurnAsync(turnContext);

            // Assert
            Assert.Equal(2, bot.Record.Count);
            Assert.Equal("OnInvokeActivityAsync", bot.Record[0]);
            Assert.Equal("OnTeamsO365ConnectorCardActionAsync", bot.Record[1]);
            Assert.NotNull(activitiesToSend);
            Assert.Single(activitiesToSend);
            Assert.IsType<InvokeResponse>(activitiesToSend[0].Value);
            Assert.Equal(200, ((InvokeResponse)activitiesToSend[0].Value).Status);
        }

        [Fact]
        public async Task TestComposeExtensionQueryLink()
        {
            // Arrange
            var activity = new Activity
            {
                Type = ActivityTypes.Invoke,
                Name = "composeExtension/queryLink",
                Value = JObject.FromObject(new AppBasedLinkQuery()),
            };

            Activity[] activitiesToSend = null;
            void CaptureSend(Activity[] arg)
            {
                activitiesToSend = arg;
            }

            var turnContext = new TurnContext(new SimpleAdapter(CaptureSend), activity);

            // Act
            var bot = new TestActivityHandler();
            await ((IBot)bot).OnTurnAsync(turnContext);

            // Assert
            Assert.Equal(2, bot.Record.Count);
            Assert.Equal("OnInvokeActivityAsync", bot.Record[0]);
            Assert.Equal("OnTeamsAppBasedLinkQueryAsync", bot.Record[1]);
            Assert.NotNull(activitiesToSend);
            Assert.Single(activitiesToSend);
            Assert.IsType<InvokeResponse>(activitiesToSend[0].Value);
            Assert.Equal(200, ((InvokeResponse)activitiesToSend[0].Value).Status);
        }

        [Fact]
        public async Task TestComposeExtensionQuery()
        {
            // Arrange
            var activity = new Activity
            {
                Type = ActivityTypes.Invoke,
                Name = "composeExtension/query",
                Value = JObject.FromObject(new MessagingExtensionQuery()),
            };

            Activity[] activitiesToSend = null;
            void CaptureSend(Activity[] arg)
            {
                activitiesToSend = arg;
            }

            var turnContext = new TurnContext(new SimpleAdapter(CaptureSend), activity);

            // Act
            var bot = new TestActivityHandler();
            await ((IBot)bot).OnTurnAsync(turnContext);

            // Assert
            Assert.Equal(2, bot.Record.Count);
            Assert.Equal("OnInvokeActivityAsync", bot.Record[0]);
            Assert.Equal("OnTeamsMessagingExtensionQueryAsync", bot.Record[1]);
            Assert.NotNull(activitiesToSend);
            Assert.Single(activitiesToSend);
            Assert.IsType<InvokeResponse>(activitiesToSend[0].Value);
            Assert.Equal(200, ((InvokeResponse)activitiesToSend[0].Value).Status);
        }

        [Fact]
        public async Task TestMessagingExtensionSelectItemAsync()
        {
            // Arrange
            var activity = new Activity
            {
                Type = ActivityTypes.Invoke,
                Name = "composeExtension/selectItem",
                Value = new JObject(),
            };

            Activity[] activitiesToSend = null;
            void CaptureSend(Activity[] arg)
            {
                activitiesToSend = arg;
            }

            var turnContext = new TurnContext(new SimpleAdapter(CaptureSend), activity);

            // Act
            var bot = new TestActivityHandler();
            await ((IBot)bot).OnTurnAsync(turnContext);

            // Assert
            Assert.Equal(2, bot.Record.Count);
            Assert.Equal("OnInvokeActivityAsync", bot.Record[0]);
            Assert.Equal("OnTeamsMessagingExtensionSelectItemAsync", bot.Record[1]);
            Assert.NotNull(activitiesToSend);
            Assert.Single(activitiesToSend);
            Assert.IsType<InvokeResponse>(activitiesToSend[0].Value);
            Assert.Equal(200, ((InvokeResponse)activitiesToSend[0].Value).Status);
        }

        [Fact]
        public async Task TestMessagingExtensionSubmitAction()
        {
            // Arrange
            var activity = new Activity
            {
                Type = ActivityTypes.Invoke,
                Name = "composeExtension/submitAction",
                Value = JObject.FromObject(new MessagingExtensionQuery()),
            };

            Activity[] activitiesToSend = null;
            void CaptureSend(Activity[] arg)
            {
                activitiesToSend = arg;
            }

            var turnContext = new TurnContext(new SimpleAdapter(CaptureSend), activity);

            // Act
            var bot = new TestActivityHandler();
            await ((IBot)bot).OnTurnAsync(turnContext);

            // Assert
            Assert.Equal(3, bot.Record.Count);
            Assert.Equal("OnInvokeActivityAsync", bot.Record[0]);
            Assert.Equal("OnTeamsMessagingExtensionSubmitActionDispatchAsync", bot.Record[1]);
            Assert.Equal("OnTeamsMessagingExtensionSubmitActionAsync", bot.Record[2]);
            Assert.NotNull(activitiesToSend);
            Assert.Single(activitiesToSend);
            Assert.IsType<InvokeResponse>(activitiesToSend[0].Value);
            Assert.Equal(200, ((InvokeResponse)activitiesToSend[0].Value).Status);
        }

        [Fact]
        public async Task TestMessagingExtensionSubmitActionPreviewActionEdit()
        {
            // Arrange
            var activity = new Activity
            {
                Type = ActivityTypes.Invoke,
                Name = "composeExtension/submitAction",
                Value = JObject.FromObject(new MessagingExtensionAction
                {
                    BotMessagePreviewAction = "edit",
                }),
            };

            Activity[] activitiesToSend = null;
            void CaptureSend(Activity[] arg)
            {
                activitiesToSend = arg;
            }

            var turnContext = new TurnContext(new SimpleAdapter(CaptureSend), activity);

            // Act
            var bot = new TestActivityHandler();
            await ((IBot)bot).OnTurnAsync(turnContext);

            // Assert
            Assert.Equal(3, bot.Record.Count);
            Assert.Equal("OnInvokeActivityAsync", bot.Record[0]);
            Assert.Equal("OnTeamsMessagingExtensionSubmitActionDispatchAsync", bot.Record[1]);
            Assert.Equal("OnTeamsMessagingExtensionBotMessagePreviewEditAsync", bot.Record[2]);
            Assert.NotNull(activitiesToSend);
            Assert.Single(activitiesToSend);
            Assert.IsType<InvokeResponse>(activitiesToSend[0].Value);
            Assert.Equal(200, ((InvokeResponse)activitiesToSend[0].Value).Status);
        }

        [Fact]
        public async Task TestMessagingExtensionSubmitActionPreviewActionSend()
        {
            // Arrange
            var activity = new Activity
            {
                Type = ActivityTypes.Invoke,
                Name = "composeExtension/submitAction",
                Value = JObject.FromObject(new MessagingExtensionAction
                {
                    BotMessagePreviewAction = "send",
                }),
            };

            Activity[] activitiesToSend = null;
            void CaptureSend(Activity[] arg)
            {
                activitiesToSend = arg;
            }

            var turnContext = new TurnContext(new SimpleAdapter(CaptureSend), activity);

            // Act
            var bot = new TestActivityHandler();
            await ((IBot)bot).OnTurnAsync(turnContext);

            // Assert
            Assert.Equal(3, bot.Record.Count);
            Assert.Equal("OnInvokeActivityAsync", bot.Record[0]);
            Assert.Equal("OnTeamsMessagingExtensionSubmitActionDispatchAsync", bot.Record[1]);
            Assert.Equal("OnTeamsMessagingExtensionBotMessagePreviewSendAsync", bot.Record[2]);
            Assert.NotNull(activitiesToSend);
            Assert.Single(activitiesToSend);
            Assert.IsType<InvokeResponse>(activitiesToSend[0].Value);
            Assert.Equal(200, ((InvokeResponse)activitiesToSend[0].Value).Status);
        }

        [Fact]
        public async Task TestMessagingExtensionFetchTask()
        {
            // Arrange
            var activity = new Activity
            {
                Type = ActivityTypes.Invoke,
                Name = "composeExtension/fetchTask",
                Value = JObject.Parse(@"{""commandId"":""testCommand""}"),
            };

            Activity[] activitiesToSend = null;
            void CaptureSend(Activity[] arg)
            {
                activitiesToSend = arg;
            }

            var turnContext = new TurnContext(new SimpleAdapter(CaptureSend), activity);

            // Act
            var bot = new TestActivityHandler();
            await ((IBot)bot).OnTurnAsync(turnContext);

            // Assert
            Assert.Equal(2, bot.Record.Count);
            Assert.Equal("OnInvokeActivityAsync", bot.Record[0]);
            Assert.Equal("OnTeamsMessagingExtensionFetchTaskAsync", bot.Record[1]);
            Assert.NotNull(activitiesToSend);
            Assert.Single(activitiesToSend);
            Assert.IsType<InvokeResponse>(activitiesToSend[0].Value);
            Assert.Equal(200, ((InvokeResponse)activitiesToSend[0].Value).Status);
        }

        [Fact]
        public async Task TestMessagingExtensionConfigurationQuerySettingUrl()
        {
            // Arrange
            var activity = new Activity
            {
                Type = ActivityTypes.Invoke,
                Name = "composeExtension/querySettingUrl",
                Value = JObject.Parse(@"{""commandId"":""testCommand""}"),
            };

            Activity[] activitiesToSend = null;
            void CaptureSend(Activity[] arg)
            {
                activitiesToSend = arg;
            }

            var turnContext = new TurnContext(new SimpleAdapter(CaptureSend), activity);

            // Act
            var bot = new TestActivityHandler();
            await ((IBot)bot).OnTurnAsync(turnContext);

            // Assert
            Assert.Equal(2, bot.Record.Count);
            Assert.Equal("OnInvokeActivityAsync", bot.Record[0]);
            Assert.Equal("OnTeamsMessagingExtensionConfigurationQuerySettingUrlAsync", bot.Record[1]);
            Assert.NotNull(activitiesToSend);
            Assert.Single(activitiesToSend);
            Assert.IsType<InvokeResponse>(activitiesToSend[0].Value);
            Assert.Equal(200, ((InvokeResponse)activitiesToSend[0].Value).Status);
        }

        [Fact]
        public async Task TestMessagingExtensionConfigurationSetting()
        {
            // Arrange
            var activity = new Activity
            {
                Type = ActivityTypes.Invoke,
                Name = "composeExtension/setting",
                Value = JObject.Parse(@"{""commandId"":""testCommand""}"),
            };

            Activity[] activitiesToSend = null;
            void CaptureSend(Activity[] arg)
            {
                activitiesToSend = arg;
            }

            var turnContext = new TurnContext(new SimpleAdapter(CaptureSend), activity);

            // Act
            var bot = new TestActivityHandler();
            await ((IBot)bot).OnTurnAsync(turnContext);

            // Assert
            Assert.Equal(2, bot.Record.Count);
            Assert.Equal("OnInvokeActivityAsync", bot.Record[0]);
            Assert.Equal("OnTeamsMessagingExtensionConfigurationSettingAsync", bot.Record[1]);
            Assert.NotNull(activitiesToSend);
            Assert.Single(activitiesToSend);
            Assert.IsType<InvokeResponse>(activitiesToSend[0].Value);
            Assert.Equal(200, ((InvokeResponse)activitiesToSend[0].Value).Status);
        }

        [Fact]
        public async Task TestTaskModuleFetch()
        {
            // Arrange
            var activity = new Activity
            {
                Type = ActivityTypes.Invoke,
                Name = "task/fetch",
                Value = JObject.Parse(@"{""data"":{""key"":""value"",""type"":""task / fetch""},""context"":{""theme"":""default""}}"),
            };

            Activity[] activitiesToSend = null;
            void CaptureSend(Activity[] arg)
            {
                activitiesToSend = arg;
            }

            var turnContext = new TurnContext(new SimpleAdapter(CaptureSend), activity);

            // Act
            var bot = new TestActivityHandler();
            await ((IBot)bot).OnTurnAsync(turnContext);

            // Assert
            Assert.Equal(2, bot.Record.Count);
            Assert.Equal("OnInvokeActivityAsync", bot.Record[0]);
            Assert.Equal("OnTeamsTaskModuleFetchAsync", bot.Record[1]);
            Assert.NotNull(activitiesToSend);
            Assert.Single(activitiesToSend);
            Assert.IsType<InvokeResponse>(activitiesToSend[0].Value);
            Assert.Equal(200, ((InvokeResponse)activitiesToSend[0].Value).Status);
        }

        [Fact]
        public async Task TestTaskModuleSubmit()
        {
            // Arrange
            var activity = new Activity
            {
                Type = ActivityTypes.Invoke,
                Name = "task/submit",
                Value = JObject.Parse(@"{""data"":{""key"":""value"",""type"":""task / fetch""},""context"":{""theme"":""default""}}"),
            };

            Activity[] activitiesToSend = null;
            void CaptureSend(Activity[] arg)
            {
                activitiesToSend = arg;
            }

            var turnContext = new TurnContext(new SimpleAdapter(CaptureSend), activity);

            // Act
            var bot = new TestActivityHandler();
            await ((IBot)bot).OnTurnAsync(turnContext);

            // Assert
            Assert.Equal(2, bot.Record.Count);
            Assert.Equal("OnInvokeActivityAsync", bot.Record[0]);
            Assert.Equal("OnTeamsTaskModuleSubmitAsync", bot.Record[1]);
            Assert.NotNull(activitiesToSend);
            Assert.Single(activitiesToSend);
            Assert.IsType<InvokeResponse>(activitiesToSend[0].Value);
            Assert.Equal(200, ((InvokeResponse)activitiesToSend[0].Value).Status);
        }

        [Fact]
        public async Task TestSigninVerifyState()
        {
            // Arrange
            var activity = new Activity
            {
                Type = ActivityTypes.Invoke,
                Name = "signin/verifyState",
            };

            Activity[] activitiesToSend = null;
            void CaptureSend(Activity[] arg)
            {
                activitiesToSend = arg;
            }

            var turnContext = new TurnContext(new SimpleAdapter(CaptureSend), activity);

            // Act
            var bot = new TestActivityHandler();
            await ((IBot)bot).OnTurnAsync(turnContext);
           
            // Assert
            Assert.Equal(2, bot.Record.Count);
            Assert.Equal("OnInvokeActivityAsync", bot.Record[0]);
            Assert.Equal("OnTeamsSigninVerifyStateAsync", bot.Record[1]);
            Assert.NotNull(activitiesToSend);
            Assert.Single(activitiesToSend);
            Assert.IsType<InvokeResponse>(activitiesToSend[0].Value);
            Assert.Equal(200, ((InvokeResponse)activitiesToSend[0].Value).Status);
        }

        private class NotImplementedAdapter : BotAdapter
        {
            public override Task DeleteActivityAsync(ITurnContext turnContext, ConversationReference reference, CancellationToken cancellationToken)
            {
                throw new NotImplementedException();
            }

            public override Task<ResourceResponse[]> SendActivitiesAsync(ITurnContext turnContext, Activity[] activities, CancellationToken cancellationToken)
            {
                throw new NotImplementedException();
            }

            public override Task<ResourceResponse> UpdateActivityAsync(ITurnContext turnContext, Activity activity, CancellationToken cancellationToken)
            {
                throw new NotImplementedException();
            }
        }

        private class TestActivityHandler : TeamsActivityHandler
        {
            public List<string> Record { get; } = new List<string>();

            // ConversationUpdate
            protected override Task OnConversationUpdateActivityAsync(ITurnContext<IConversationUpdateActivity> turnContext, CancellationToken cancellationToken)
            {
                Record.Add(MethodBase.GetCurrentMethod().Name);
                return base.OnConversationUpdateActivityAsync(turnContext, cancellationToken);
            }

            protected override Task OnTeamsChannelCreatedAsync(ChannelInfo channelInfo, TeamInfo teamInfo, ITurnContext<IConversationUpdateActivity> turnContext, CancellationToken cancellationToken)
            {
                Record.Add(MethodBase.GetCurrentMethod().Name);
                return base.OnTeamsChannelCreatedAsync(channelInfo, teamInfo, turnContext, cancellationToken);
            }

            protected override Task OnTeamsChannelDeletedAsync(ChannelInfo channelInfo, TeamInfo teamInfo, ITurnContext<IConversationUpdateActivity> turnContext, CancellationToken cancellationToken)
            {
                Record.Add(MethodBase.GetCurrentMethod().Name);
                return base.OnTeamsChannelDeletedAsync(channelInfo, teamInfo, turnContext, cancellationToken);
            }

            protected override Task OnTeamsChannelRenamedAsync(ChannelInfo channelInfo, TeamInfo teamInfo, ITurnContext<IConversationUpdateActivity> turnContext, CancellationToken cancellationToken)
            {
                Record.Add(MethodBase.GetCurrentMethod().Name);
                return base.OnTeamsChannelRenamedAsync(channelInfo, teamInfo, turnContext, cancellationToken);
            }

<<<<<<< HEAD
            protected override Task OnTeamsTeamArchivedAsync(TeamInfo teamInfo, ITurnContext<IConversationUpdateActivity> turnContext, CancellationToken cancellationToken)
            {
                Record.Add(MethodBase.GetCurrentMethod().Name);
                return base.OnTeamsTeamArchivedAsync(teamInfo, turnContext, cancellationToken);
            }

            protected override Task OnTeamsTeamDeletedAsync(TeamInfo teamInfo, ITurnContext<IConversationUpdateActivity> turnContext, CancellationToken cancellationToken)
            {
                Record.Add(MethodBase.GetCurrentMethod().Name);
                return base.OnTeamsTeamDeletedAsync(teamInfo, turnContext, cancellationToken);
            }

            protected override Task OnTeamsTeamHardDeletedAsync(TeamInfo teamInfo, ITurnContext<IConversationUpdateActivity> turnContext, CancellationToken cancellationToken)
            {
                Record.Add(MethodBase.GetCurrentMethod().Name);
                return base.OnTeamsTeamHardDeletedAsync(teamInfo, turnContext, cancellationToken);
=======
            protected override Task OnTeamsChannelRestoredAsync(ChannelInfo channelInfo, TeamInfo teamInfo, ITurnContext<IConversationUpdateActivity> turnContext, CancellationToken cancellationToken)
            {
                Record.Add(MethodBase.GetCurrentMethod().Name);
                return base.OnTeamsChannelRestoredAsync(channelInfo, teamInfo, turnContext, cancellationToken);
>>>>>>> 3a9cf277
            }

            protected override Task OnTeamsTeamRenamedAsync(TeamInfo teamInfo, ITurnContext<IConversationUpdateActivity> turnContext, CancellationToken cancellationToken)
            {
                Record.Add(MethodBase.GetCurrentMethod().Name);
                return base.OnTeamsTeamRenamedAsync(teamInfo, turnContext, cancellationToken);
            }

            protected override Task OnTeamsTeamRestoredAsync(TeamInfo teamInfo, ITurnContext<IConversationUpdateActivity> turnContext, CancellationToken cancellationToken)
            {
                Record.Add(MethodBase.GetCurrentMethod().Name);
                return base.OnTeamsTeamRestoredAsync(teamInfo, turnContext, cancellationToken);
            }

            protected override Task OnTeamsTeamUnarchivedAsync(TeamInfo teamInfo, ITurnContext<IConversationUpdateActivity> turnContext, CancellationToken cancellationToken)
            {
                Record.Add(MethodBase.GetCurrentMethod().Name);
                return base.OnTeamsTeamUnarchivedAsync(teamInfo, turnContext, cancellationToken);
            }

            protected override Task OnTeamsMembersAddedAsync(IList<TeamsChannelAccount> membersAdded, TeamInfo teamInfo, ITurnContext<IConversationUpdateActivity> turnContext, CancellationToken cancellationToken)
            {
                Record.Add(MethodBase.GetCurrentMethod().Name);
                return Task.CompletedTask;
            }

            protected override Task OnTeamsMembersRemovedAsync(IList<TeamsChannelAccount> membersRemoved, TeamInfo teamInfo, ITurnContext<IConversationUpdateActivity> turnContext, CancellationToken cancellationToken)
            {
                Record.Add(MethodBase.GetCurrentMethod().Name);
                return Task.CompletedTask;
            }

            protected override Task OnMembersAddedAsync(IList<ChannelAccount> membersAdded, ITurnContext<IConversationUpdateActivity> turnContext, CancellationToken cancellationToken)
            {
                Record.Add(MethodBase.GetCurrentMethod().Name);
                return Task.CompletedTask;
            }

            protected override Task OnMembersRemovedAsync(IList<ChannelAccount> membersRemoved, ITurnContext<IConversationUpdateActivity> turnContext, CancellationToken cancellationToken)
            {
                Record.Add(MethodBase.GetCurrentMethod().Name);
                return Task.CompletedTask;
            }

            // Invoke
            protected override Task<InvokeResponse> OnInvokeActivityAsync(ITurnContext<IInvokeActivity> turnContext, CancellationToken cancellationToken)
            {
                Record.Add(MethodBase.GetCurrentMethod().Name);
                return base.OnInvokeActivityAsync(turnContext, cancellationToken);
            }

            protected override Task<InvokeResponse> OnTeamsFileConsentAsync(ITurnContext<IInvokeActivity> turnContext, FileConsentCardResponse fileConsentCardResponse, CancellationToken cancellationToken)
            {
                Record.Add(MethodBase.GetCurrentMethod().Name);
                return base.OnTeamsFileConsentAsync(turnContext, fileConsentCardResponse, cancellationToken);
            }

            protected override Task OnTeamsFileConsentAcceptAsync(ITurnContext<IInvokeActivity> turnContext, FileConsentCardResponse fileConsentCardResponse, CancellationToken cancellationToken)
            {
                Record.Add(MethodBase.GetCurrentMethod().Name);
                return Task.CompletedTask;
            }

            protected override Task OnTeamsFileConsentDeclineAsync(ITurnContext<IInvokeActivity> turnContext, FileConsentCardResponse fileConsentCardResponse, CancellationToken cancellationToken)
            {
                Record.Add(MethodBase.GetCurrentMethod().Name);
                return Task.CompletedTask;
            }

            protected override Task OnTeamsO365ConnectorCardActionAsync(ITurnContext<IInvokeActivity> turnContext, O365ConnectorCardActionQuery query, CancellationToken cancellationToken)
            {
                Record.Add(MethodBase.GetCurrentMethod().Name);
                return Task.CompletedTask;
            }

            protected override Task<MessagingExtensionActionResponse> OnTeamsMessagingExtensionBotMessagePreviewEditAsync(ITurnContext<IInvokeActivity> turnContext, MessagingExtensionAction action, CancellationToken cancellationToken)
            {
                Record.Add(MethodBase.GetCurrentMethod().Name);
                return Task.FromResult(new MessagingExtensionActionResponse());
            }

            protected override Task<MessagingExtensionActionResponse> OnTeamsMessagingExtensionBotMessagePreviewSendAsync(ITurnContext<IInvokeActivity> turnContext, MessagingExtensionAction action, CancellationToken cancellationToken)
            {
                Record.Add(MethodBase.GetCurrentMethod().Name);
                return Task.FromResult(new MessagingExtensionActionResponse());
            }

            protected override Task OnTeamsMessagingExtensionCardButtonClickedAsync(ITurnContext<IInvokeActivity> turnContext, JObject obj, CancellationToken cancellationToken)
            {
                Record.Add(MethodBase.GetCurrentMethod().Name);
                return base.OnTeamsMessagingExtensionCardButtonClickedAsync(turnContext, obj, cancellationToken);
            }

            protected override Task<MessagingExtensionActionResponse> OnTeamsMessagingExtensionFetchTaskAsync(ITurnContext<IInvokeActivity> turnContext, MessagingExtensionAction action, CancellationToken cancellationToken)
            {
                Record.Add(MethodBase.GetCurrentMethod().Name);
                return Task.FromResult(new MessagingExtensionActionResponse());
            }

            protected override Task<MessagingExtensionResponse> OnTeamsMessagingExtensionConfigurationQuerySettingUrlAsync(ITurnContext<IInvokeActivity> turnContext, MessagingExtensionQuery query, CancellationToken cancellationToken)
            {
                Record.Add(MethodBase.GetCurrentMethod().Name);
                return Task.FromResult(new MessagingExtensionResponse());
            }

            protected override Task OnTeamsMessagingExtensionConfigurationSettingAsync(ITurnContext<IInvokeActivity> turnContext, JObject obj, CancellationToken cancellationToken)
            {
                Record.Add(MethodBase.GetCurrentMethod().Name);
                return Task.CompletedTask;
            }

            protected override Task<MessagingExtensionResponse> OnTeamsMessagingExtensionQueryAsync(ITurnContext<IInvokeActivity> turnContext, MessagingExtensionQuery query, CancellationToken cancellationToken)
            {
                Record.Add(MethodBase.GetCurrentMethod().Name);
                return Task.FromResult(new MessagingExtensionResponse());
            }

            protected override Task<MessagingExtensionResponse> OnTeamsMessagingExtensionSelectItemAsync(ITurnContext<IInvokeActivity> turnContext, JObject query, CancellationToken cancellationToken)
            {
                Record.Add(MethodBase.GetCurrentMethod().Name);
                return Task.FromResult(new MessagingExtensionResponse());
            }

            protected override Task<MessagingExtensionActionResponse> OnTeamsMessagingExtensionSubmitActionAsync(ITurnContext<IInvokeActivity> turnContext, MessagingExtensionAction action, CancellationToken cancellationToken)
            {
                Record.Add(MethodBase.GetCurrentMethod().Name);
                return Task.FromResult(new MessagingExtensionActionResponse());
            }

            protected override Task<MessagingExtensionActionResponse> OnTeamsMessagingExtensionSubmitActionDispatchAsync(ITurnContext<IInvokeActivity> turnContext, MessagingExtensionAction action, CancellationToken cancellationToken)
            {
                Record.Add(MethodBase.GetCurrentMethod().Name);
                return base.OnTeamsMessagingExtensionSubmitActionDispatchAsync(turnContext, action, cancellationToken);
            }

            protected override Task<MessagingExtensionResponse> OnTeamsAppBasedLinkQueryAsync(ITurnContext<IInvokeActivity> turnContext, AppBasedLinkQuery query, CancellationToken cancellationToken)
            {
                Record.Add(MethodBase.GetCurrentMethod().Name);
                return Task.FromResult(new MessagingExtensionResponse());
            }

            protected override Task<InvokeResponse> OnTeamsCardActionInvokeAsync(ITurnContext<IInvokeActivity> turnContext, CancellationToken cancellationToken)
            {
                Record.Add(MethodBase.GetCurrentMethod().Name);
                return base.OnTeamsCardActionInvokeAsync(turnContext, cancellationToken);
            }

            protected override Task<TaskModuleResponse> OnTeamsTaskModuleFetchAsync(ITurnContext<IInvokeActivity> turnContext, TaskModuleRequest taskModuleRequest, CancellationToken cancellationToken)
            {
                Record.Add(MethodBase.GetCurrentMethod().Name);
                return Task.FromResult(new TaskModuleResponse());
            }

            protected override Task<TaskModuleResponse> OnTeamsTaskModuleSubmitAsync(ITurnContext<IInvokeActivity> turnContext, TaskModuleRequest taskModuleRequest, CancellationToken cancellationToken)
            {
                Record.Add(MethodBase.GetCurrentMethod().Name);
                return Task.FromResult(new TaskModuleResponse());
            }

            protected override Task OnTeamsSigninVerifyStateAsync(ITurnContext<IInvokeActivity> turnContext, CancellationToken cancellationToken)
            {
                Record.Add(MethodBase.GetCurrentMethod().Name);
                return Task.CompletedTask;
            }
        }

        private class RosterHttpMessageHandler : HttpMessageHandler
        {
            protected override Task<HttpResponseMessage> SendAsync(HttpRequestMessage request, CancellationToken cancellationToken)
            {
                var response = new HttpResponseMessage(HttpStatusCode.OK);
                
                // GetMembers (Team)
                if (request.RequestUri.PathAndQuery.EndsWith("team-id/members"))
                {
                    var content = new JArray
                    {
                        new JObject
                        {
                            new JProperty("id", "id-1"),
                            new JProperty("objectId", "objectId-1"),
                            new JProperty("name", "name-1"),
                            new JProperty("givenName", "givenName-1"),
                            new JProperty("surname", "surname-1"),
                            new JProperty("email", "email-1"),
                            new JProperty("userPrincipalName", "userPrincipalName-1"),
                            new JProperty("tenantId", "tenantId-1"),
                        },
                        new JObject
                        {
                            new JProperty("id", "id-2"),
                            new JProperty("objectId", "objectId-2"),
                            new JProperty("name", "name-2"),
                            new JProperty("givenName", "givenName-2"),
                            new JProperty("surname", "surname-2"),
                            new JProperty("email", "email-2"),
                            new JProperty("userPrincipalName", "userPrincipalName-2"),
                            new JProperty("tenantId", "tenantId-2"),
                        },
                    };
                    response.Content = new StringContent(content.ToString());
                }

                // GetMembers (Group Chat)
                else if (request.RequestUri.PathAndQuery.EndsWith("conversation-id/members"))
                {
                    var content = new JArray
                    {
                        new JObject
                        {
                            new JProperty("id", "id-3"),
                            new JProperty("objectId", "objectId-3"),
                            new JProperty("name", "name-3"),
                            new JProperty("givenName", "givenName-3"),
                            new JProperty("surname", "surname-3"),
                            new JProperty("email", "email-3"),
                            new JProperty("userPrincipalName", "userPrincipalName-3"),
                            new JProperty("tenantId", "tenantId-3"),
                        },
                        new JObject
                        {
                            new JProperty("id", "id-4"),
                            new JProperty("objectId", "objectId-4"),
                            new JProperty("name", "name-4"),
                            new JProperty("givenName", "givenName-4"),
                            new JProperty("surname", "surname-4"),
                            new JProperty("email", "email-4"),
                            new JProperty("userPrincipalName", "userPrincipalName-4"),
                            new JProperty("tenantId", "tenantId-4"),
                        },
                    };
                    response.Content = new StringContent(content.ToString());
                }
                else if (request.RequestUri.PathAndQuery.EndsWith("team-id/members/id-1") || request.RequestUri.PathAndQuery.EndsWith("conversation-id/members/id-1"))
                {
                    var content = new JObject
                        {
                            new JProperty("id", "id-1"),
                            new JProperty("objectId", "objectId-1"),
                            new JProperty("name", "name-1"),
                            new JProperty("givenName", "givenName-1"),
                            new JProperty("surname", "surname-1"),
                            new JProperty("email", "email-1"),
                            new JProperty("userPrincipalName", "userPrincipalName-1"),
                            new JProperty("tenantId", "tenantId-1"),
                        };
                    response.Content = new StringContent(content.ToString());
                }

                return Task.FromResult(response);
            }
        }
    }
}<|MERGE_RESOLUTION|>--- conflicted
+++ resolved
@@ -309,21 +309,35 @@
         }
 
         [Fact]
-<<<<<<< HEAD
+        public async Task TestConversationUpdateTeamsChannelRestored()
+        {
+            // Arrange
+            var activity = new Activity
+            {
+                Type = ActivityTypes.ConversationUpdate,               
+                ChannelData = new TeamsChannelData { EventType = "channelRestored" },
+                ChannelId = Channels.Msteams,
+            };
+            var turnContext = new TurnContext(new NotImplementedAdapter(), activity);
+
+            // Act
+            var bot = new TestActivityHandler();
+            await ((IBot)bot).OnTurnAsync(turnContext);
+
+            // Assert
+            Assert.Equal(2, bot.Record.Count);
+            Assert.Equal("OnConversationUpdateActivityAsync", bot.Record[0]);
+            Assert.Equal("OnTeamsChannelRestoredAsync", bot.Record[1]);
+        }
+
+        [Fact]
         public async Task TestConversationUpdateTeamsTeamArchived()
-=======
-        public async Task TestConversationUpdateTeamsChannelRestored()
->>>>>>> 3a9cf277
-        {
-            // Arrange
+        {
+          // Arrange
             var activity = new Activity
             {
                 Type = ActivityTypes.ConversationUpdate,
-<<<<<<< HEAD
                 ChannelData = new TeamsChannelData { EventType = "teamArchived" },
-=======
-                ChannelData = new TeamsChannelData { EventType = "channelRestored" },
->>>>>>> 3a9cf277
                 ChannelId = Channels.Msteams,
             };
             var turnContext = new TurnContext(new NotImplementedAdapter(), activity);
@@ -335,10 +349,9 @@
             // Assert
             Assert.Equal(2, bot.Record.Count);
             Assert.Equal("OnConversationUpdateActivityAsync", bot.Record[0]);
-<<<<<<< HEAD
             Assert.Equal("OnTeamsTeamArchivedAsync", bot.Record[1]);
         }
-
+        
         [Fact]
         public async Task TestConversationUpdateTeamsTeamDeleted()
         {
@@ -381,9 +394,6 @@
             Assert.Equal(2, bot.Record.Count);
             Assert.Equal("OnConversationUpdateActivityAsync", bot.Record[0]);
             Assert.Equal("OnTeamsTeamHardDeletedAsync", bot.Record[1]);
-=======
-            Assert.Equal("OnTeamsChannelRestoredAsync", bot.Record[1]);
->>>>>>> 3a9cf277
         }
 
         [Fact]
@@ -1021,8 +1031,13 @@
                 Record.Add(MethodBase.GetCurrentMethod().Name);
                 return base.OnTeamsChannelRenamedAsync(channelInfo, teamInfo, turnContext, cancellationToken);
             }
-
-<<<<<<< HEAD
+          
+            protected override Task OnTeamsChannelRestoredAsync(ChannelInfo channelInfo, TeamInfo teamInfo, ITurnContext<IConversationUpdateActivity> turnContext, CancellationToken cancellationToken)
+            {
+                Record.Add(MethodBase.GetCurrentMethod().Name);
+                return base.OnTeamsChannelRestoredAsync(channelInfo, teamInfo, turnContext, cancellationToken);
+            }
+
             protected override Task OnTeamsTeamArchivedAsync(TeamInfo teamInfo, ITurnContext<IConversationUpdateActivity> turnContext, CancellationToken cancellationToken)
             {
                 Record.Add(MethodBase.GetCurrentMethod().Name);
@@ -1039,13 +1054,7 @@
             {
                 Record.Add(MethodBase.GetCurrentMethod().Name);
                 return base.OnTeamsTeamHardDeletedAsync(teamInfo, turnContext, cancellationToken);
-=======
-            protected override Task OnTeamsChannelRestoredAsync(ChannelInfo channelInfo, TeamInfo teamInfo, ITurnContext<IConversationUpdateActivity> turnContext, CancellationToken cancellationToken)
-            {
-                Record.Add(MethodBase.GetCurrentMethod().Name);
-                return base.OnTeamsChannelRestoredAsync(channelInfo, teamInfo, turnContext, cancellationToken);
->>>>>>> 3a9cf277
-            }
+            }            
 
             protected override Task OnTeamsTeamRenamedAsync(TeamInfo teamInfo, ITurnContext<IConversationUpdateActivity> turnContext, CancellationToken cancellationToken)
             {
