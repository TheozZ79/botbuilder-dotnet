--- conflicted
+++ resolved
@@ -160,11 +160,7 @@
             var sentActivity = mockConnector.MemoryConversations.SentActivities.FirstOrDefault(f => f.Type == ActivityTypes.Message);
 
             // Assert - assert the reply's id is not sent
-<<<<<<< HEAD
-            Assert.IsNull(sentActivity.Id);
-=======
             Assert.Null(sentActivity.Id); 
->>>>>>> 98a98e18
         }
 
         [Theory]
@@ -363,8 +359,7 @@
             await adapter.ContinueConversationAsync(skillsIdentity, refs, skill2AppId, callback, default);
         }
 
-<<<<<<< HEAD
-        [TestMethod]
+        [Fact]
         public async Task ProcessContinueConversationEvent()
         {
             var mockCredentialProvider = new Mock<ICredentialProvider>();
@@ -425,10 +420,7 @@
             await adapter.ProcessActivityAsync(identity, (Activity)activity, callback, default);
         }
 
-        [TestMethod]
-=======
-        [Fact]
->>>>>>> 98a98e18
+        [Fact]
         public async Task DeliveryModeExpectReplies()
         {
             var mockCredentialProvider = new Mock<ICredentialProvider>();
