--- conflicted
+++ resolved
@@ -19,11 +19,7 @@
             {
                 Type = ActivityTypes.Message,
                 ChannelId = "EmptyContext",
-<<<<<<< HEAD
                 Conversation = new ConversationAccount
-=======
-                Conversation = new ConversationAccount()
->>>>>>> e1c96a6f
                 {
                     Id = "test"
                 },
