﻿using System;
using System.Collections.Generic;
<<<<<<< HEAD
=======
using System.Data;
using System.Diagnostics;
>>>>>>> 589c98e1
using Microsoft.Bot.Builder.Expressions.Parser;
using Microsoft.VisualStudio.TestTools.UnitTesting;

namespace Microsoft.Bot.Builder.Expressions.Tests
{
    [TestClass]
    public class BadExpressionTests
    {
        private TestContext testContextInstance;

<<<<<<< HEAD
        public static IEnumerable<object[]> InvalidExpressions => new[]
=======
        /// <summary>
        ///  Gets or sets the test context which provides
        ///  information about and functionality for the current test run.
        ///</summary>
        public TestContext TestContext
        {
            get { return testContextInstance; }
            set { testContextInstance = value; }
        }

        public static object[] Test(string input) => new object[] { input };

        public static IEnumerable<object[]> SyntaxErrorExpressions => new[]
>>>>>>> 589c98e1
        {
            Test("a+"),
            Test("a+b*"),
            Test("fun(a, b, c"),
            Test("func(A,b,b,)"),
            Test("a.#title"),
            Test("\"hello'"),
            Test("'hello'.length()"), // not supported currently
            Test("user.lists.{dialog.listName}")
        };

<<<<<<< HEAD
        public static object[] Test(string input) => new object[] { input };
=======

        [DataTestMethod]
        [DynamicData(nameof(SyntaxErrorExpressions))]
        [ExpectedException(typeof(SyntaxErrorException))]
        public void ParseSyntaxErrors(string exp)
        {
            try
            {
                new ExpressionEngine().Parse(exp);
            }
            catch (Exception e)
            {
                TestContext.WriteLine(e.Message);
                throw;
            }
        }
>>>>>>> 589c98e1

        public static IEnumerable<object[]> BadExpressions => new[]
        {
            #region General test
            Test("length(func())"), // no such function in children
            Test("func()"), // no such func
            Test("a.func()"), // no such function
            Test("(1.foreach)()"), // error func
            Test("('str'.foreach)()"), // error func
            #endregion

            #region Operators test
            Test("'1' + 2"), // params should be number
            Test("'1' * 2"), // params should be number
            Test("'1' - 2"), // params should be number
            Test("'1' / 2"), // params should be number
            Test("'1' % 2"), // params should be number
            Test("'1' ^ 2"), // params should be number
            Test("'string'&one"), // $ can only accept string parameter
            Test("1/0"), // $ can not divide 0
            #endregion
            
            #region String functions test
            Test("concat(one, hello)"), // concat can only accept string parameter
            Test("length(one, 1)"), // length can only have one param
            Test("length(concat(one, hello))"), // children func error
            Test("replace(hello)"), // replace need three parameters
            Test("replace(one, 'l', 'k')"), // replace only accept string parameter
            Test("replace('hi', 1, 'k')"), // replace only accept string parameter
            Test("replace('hi', 'l', 1)"), // replace only accept string parameter
            Test("replaceIgnoreCase(hello)"), // replaceIgnoreCase need three parameters
            Test("replaceIgnoreCase(one, 'l', 'k')"), // replaceIgnoreCase only accept string parameter
            Test("replaceIgnoreCase('hi', 1, 'k')"), // replaceIgnoreCase only accept string parameter
            Test("replaceIgnoreCase('hi', 'l', 1)"), // replaceIgnoreCase only accept string parameter
            Test("split(hello)"), // split need two parameters
            Test("split(one, 'l')"), // split only accept string parameter
            Test("split(hello, 1)"), // split only accept string parameter
            Test("substring(hello, 0.5)"), // the second parameter of substring must be integer
            Test("substring(one, 0)"), // the first parameter of substring must be string
            Test("substring(hello, 10)"), // the start index is out of the range of the string length
            Test("substring(hello, 0, hello)"), // length is not integer
            Test("substring(hello, 0, 10)"), // the length of substring is out of the range of the original string
            Test("substring(hello, 0, 'hello')"), // length is not integer
            Test("toLower(one)"), // the parameter of toLower must be string
            Test("toLower('hi', 1)"), // should have 1 param
            Test("toUpper(one)"), // the parameter of toUpper must be string
            Test("toUpper('hi', 1)"), // should have 1 param
            Test("trim(one)"), // the parameter of trim must be string
            Test("trim('hi', 1)"), // should have 1 param
            Test("endsWith(hello, one)"), // should have string params
            Test("endsWith(one, hello)"), // should have string params
            Test("endsWith(hello)"), // should have two params
            Test("startsWith(hello, one)"), // should have string params
            Test("startsWith(one, hello)"), // should have string params
            Test("startsWith(hello)"), // should have two params
            Test("countWord(hello, 1)"), // should have one param
            Test("countWord(one)"), // should have string param
            Test("countWord(one)"), // should have string param
            Test("addOrdinal(one)"), // should have Integer param
            Test("addOrdinal(one, two)"), // should have one param
            Test("newGuid(one)"), // should have no parameters
            Test("indexOf(hello)"), // should have two parameters
            Test("indexOf(hello, world, one)"), // should have two parameters
            Test("indexOf(hello, one)"), // both parameters should be string
            Test("indexOf(one, hello)"), // both parameters should be string
            Test("lastIndexOf(hello)"), // should have two parameters
            Test("lastIndexOf(hello, world, one)"), // should have two parameters
            Test("lastIndexOf(hello, one)"), // both parameters should be string
            Test("lastIndexOf(one, hello)"), // both parameters should be string
            #endregion

            #region Logical comparison functions test
            Test("greater(one, hello)"), // string and integer are not comparable
            Test("greater(one)"), // greater need two parameters
            Test("greaterOrEquals(one, hello)"), // string and integer are not comparable
            Test("greaterOrEquals(one)"), // function need two parameters
            Test("less(false, true)"), // string or number parameters are needed
            Test("less(one, hello)"), // string and integer are not comparable
            Test("less(one)"), // function need two parameters
            Test("lessOrEquals(one, hello)"), // string and integer are not comparable
            Test("lessOrEquals(one)"), // function need two parameters
            Test("equals(one)"), // equals must accept two parameters
            Test("exists(1, 2)"), // function need one parameter

            // Test("if(!exists(one), one, hello)"), // the second and third parameters of if must the same type
            Test("not(false, one)"), // function need one parameter
            #endregion

            #region Conversion functions test
            Test("float(hello)"), // param shoud be float format string
            Test("float(hello, 1)"), // shold have 1 param
            Test("int(hello)"), // param shoud be int format string
            Test("int(1, 1)"), // shold have 1 param
            Test("string(hello, 1)"), // shold have 1 param
            Test("bool(false, 1)"), // shold have 1 param
            Test("array(hello,world)"), // shold have 1 param
            Test("array(one)"), // shold have 1 param
            Test("DataUri(hello, world)"), // shoule have 1 param
            Test("DataUri(false)"), // should have string param
            Test("uriComponent(hello, world)"), // shoule have 1 param
            Test("uriComponent(false)"), // should have string param
            Test("uriComponentToString(hello, world)"), // shoule have 1 param
            Test("uriComponentToString(false)"), // should have string param
            Test("dataUriToBinary(hello, world)"), // shoule have 1 param
            Test("dataUriToBinary(false)"), // should have string param
            Test("dataUriToString(hello, world)"), // shoule have 1 param
            Test("dataUriToString(false)"), // should have string param
            Test("binary(hello, world)"),      // shoule have 1 param
            Test("binary(one)"), // should have string param
            Test("base64(hello, world)"),      // shoule have 1 param
            Test("base64(one)"), // should have string param
            Test("base64ToBinary(hello, world)"), // shoule have 1 param
            Test("base64ToBinary(one)"), // should have string param
            Test("base64ToString(hello, world)"), // shoule have 1 param
            Test("base64ToString(false)"), // should have string param
            #endregion

            #region Math functions test
            Test("max(hello, one)"), // param should be number
            Test("max()"), // function need 1 or more than 1 parameters
            Test("min(hello, one)"), // param should be number
            Test("min()"), // function need 1 or more than 1 parameters
            Test("add(hello, 2)"), // param should be number
            Test("add()"), // arg count doesn't match
            Test("add(five, six)"), // no such variables
            Test("add(one)"), // add function need 2 or more than two parameters
            Test("sub(hello, 2)"), // param should be number
            Test("sub()"), // arg count doesn't match
            Test("sub(five, six)"), // no such variables
            Test("sub(one)"), // sub function need 2 or more than two parameters
            Test("mul(hello, one)"), // param should be number
            Test("mul(one)"), // mul function need 2 or more than two parameters
            Test("div(one, 0)"), // one cannot be divided by zero
            Test("div(one)"), // // div function need 2 or more than two parameters
            Test("div(hello, one)"), // string hello cannot be divided
            Test("exp(2, hello)"), // exp cannot accept parameter of string
            Test("mod(1, 0)"), // mod cannot accept zero as the second parameter
            Test("mod(5.5, 2)"), //  param should be integer
            Test("mod(5, 2.1)"), //  param should be integer
            Test("mod(5, 2.1 ,3)"), //  need two params
            Test("rand(5, 6.1)"), //  param should be integer
            Test("rand(5)"), //  need two params
            Test("rand(7, 6)"), //  minvalue cannot be greater than maxValue
            Test("sum(items)"), //  should have number parameters
            Test("range(hello,one)"), // params should be integer
            Test("range(one,0)"), // the second param should be more than 0
            #endregion
            
            #region Date and time function test
            Test("addDays('errortime', 1)"), // error datetime format
            Test("addDays(timestamp, 'hi')"), // second param should be integer
            Test("addDays(timestamp)"), // should have 2 or 3 params
            Test("addDays(timestamp, 1,'yyyy', 2)"), // should have 2 or 3 params
            Test("addDays(notISOTimestamp, 1)"), // not ISO datetime format
            Test("addHours('errortime', 1)"), // error datetime format
            Test("addHours(timestamp, 'hi')"), // second param should be integer
            Test("addHours(timestamp)"), // should have 2 or 3 params
            Test("addHours(timestamp, 1,'yyyy', 2)"), // should have 2 or 3 params
            Test("addHours(notISOTimestamp, 1)"), // not ISO datetime format
            Test("addMinutes('errortime', 1)"), // error datetime format
            Test("addMinutes(timestamp, 'hi')"), // second param should be integer
            Test("addMinutes(timestamp)"), // should have 2 or 3 params
            Test("addMinutes(timestamp, 1,'yyyy', 2)"), // should have 2 or 3 params
            Test("addMinutes(notISOTimestamp, 1)"), // not ISO datetime format
            Test("addSeconds('errortime', 1)"), // error datetime format
            Test("addSeconds(timestamp, 'hi')"), // second param should be integer
            Test("addSeconds(timestamp)"), // should have 2 or 3 params
            Test("addSeconds(timestamp, 1,'yyyy', 2)"), // should have 2 or 3 params
            Test("addSeconds(notISOTimestamp, 1)"), // not ISO datetime format
            Test("dayOfMonth('errortime')"), // error datetime format
            Test("dayOfMonth(timestamp, 1)"), // should have 1 param
            Test("dayOfMonth(notISOTimestamp)"), // not ISO datetime format
            Test("dayOfWeek('errortime')"), // error datetime format
            Test("dayOfWeek(timestamp, 1)"), // should have 1 param
            Test("dayOfWeek(notISOTimestamp)"), // not ISO datetime format
            Test("dayOfYear('errortime')"), // error datetime format
            Test("dayOfYear(timestamp, 1)"), // should have 1 param
            Test("dayOfYear(notISOTimestamp)"), // not ISO datetime format
            Test("month('errortime')"), // error datetime format
            Test("month(timestamp, 1)"), // should have 1 param
            Test("month(notISOTimestamp)"), // not ISO datetime format
            Test("date('errortime')"), // error datetime format
            Test("date(timestamp, 1)"), // should have 1 param
            Test("date(notISOTimestamp)"), // not ISO datetime format
            Test("year('errortime')"), // error datetime format
            Test("year(timestamp, 1)"), // should have 1 param
            Test("year(notISOTimestamp)"), // not ISO datetime format
            Test("formatDateTime('errortime')"), // error datetime format
            Test("formatDateTime(notValidTimestamp)"), // error datetime format
            Test("formatDateTime(notValidTimestamp2)"), // error datetime format
            Test("formatDateTime(notValidTimestamp3)"), // error datetime format
            Test("formatDateTime(timestamp, 'yyyy', 1)"), // should have 2 or 3 params
            Test("subtractFromTime('errortime', 'yyyy', 1)"), // error datetime format
            Test("subtractFromTime(timestamp, 1, 'W')"), // error time unit
            Test("subtractFromTime(timestamp, timestamp, 'W')"), // error parameters format
            Test("subtractFromTime(timestamp, '1', 'Year')"), // second param should be integer
            Test("subtractFromTime(timestamp, 'yyyy')"), // should have 3 or 4 params
            Test("subtractFromTime(notISOTimestamp, 1, 'Year')"), // not ISO datetime format
            Test("dateReadBack('errortime', 'errortime')"), // error datetime format
            Test("dateReadBack(timestamp)"), // shold have two params
            Test("dateReadBack(notISOTimestamp, addDays(timestamp, 1))"), // not ISO datetime format
            Test("getTimeOfDay('errortime')"), // error datetime format
            Test("getTimeOfDay(timestamp, timestamp)"), // should have 1 param
            Test("getTimeOfDay(notISOTimestamp)"), // not ISO datetime format
            Test("getPastTime(1, 'W')"), // error time unit
            Test("getPastTime(timestamp, 'W')"), // error parameters format
            Test("getPastTime('yyyy', '1')"), // second param should be integer
            Test("getPastTime('yyyy')"), // should have 2 or 3 params
            Test("getFutureTime(1, 'W')"), // error time unit
            Test("getFutureTime(timestamp, 'W')"), // error parameters format
            Test("getFutureTime('yyyy', '1')"), // second param should be integer
            Test("getFutureTime('yyyy')"), // should have 2 or 3 params
            Test("convertFromUTC(notValidTimestamp, timezone)"), // not valid iso timestamp
            Test("convertFromUTC(timestamp, invalidTimezone,'D')"), // not valid timezone
            Test("convertFromUTC(timestamp, timezone, 'a')"),  // not valid format 
            Test("convertFromUTC(timestamp, timezone, 'D', hello)"),  // should have 2 or 3 params
            Test("convertToUTC(notValidTimestamp, timezone)"), // not valid timestamp
            Test("convertToUTC(timestamp, invalidTimezone, 'D')"), // not valid timezone
            Test("convertToUTC(timestamp, timezone, 'a')"),  // not valid format 
            Test("convertToUTC(timestamp, timezone, 'D', hello)"),  // should have 2 or 3 params
            Test("addToTime(notValidTimeStamp, one, 'day')"), // not valid timestamp
            Test("addToTime(timeStamp, hello, 'day')"), // interval should be integer
            Test("addToTime(timeStamp, one, 'decade', 'D')"), // not valid time unit 
            Test("addToTime(timeStamp, one, 'week', 'A')"), // not valid format
            Test("addToTime(timeStamp, one, 'week', 'A', one)"), // should have 3 or 4 params
            Test("convertTimeZone(notValidTimeStamp, 'UTC', timezone)"), // not valid timestamp
            Test("convertTimeZone(timestamp2, invalidTimezone, timezone, 'D')"), // not valid source timezone
            Test("convertTimeZone(timestamp2, timezone, invalidTimezone, 'D')"), // not valid destination timezone
            Test("convertTimeZone(timestamp2, timezone, 'UTC', 'A')"), // not valid destination timezone
            Test("startOfDay(notValidTimeStamp)"), // not valid timestamp
            Test("startOfDay(timeStamp, 'A')"), // not valid format
            Test("startOfHour(notValidTimeStamp)"), // not valid timestamp
            Test("startOfHour(timeStamp, 'A')"), // not valid format
            Test("startOfMonth(notValidTimeStamp)"), // not valid timestamp
            Test("startOfMonth(timeStamp, 'A')"), // not valid format
            Test("ticks(notValidTimeStamp)"), // not valid timestamp
            #endregion

            #region uri parsing function test
            Test("uriHost(relativeUri)"),
            Test("uriPath(relativeUri)"),
            Test("uriPathAndQuery(relativeUri)"),
            Test("uriPort(relativeUri)"),
            Test("uriQuery(relativeUri)"),
            Test("uriScheme(relativeUri)"),
            #endregion

            #region collection functions test
            Test("sum(items, 'hello')"), // should have 1 parameter
            Test("sum('hello')"), // first param should be list
            Test("average(items, 'hello')"), // should have 1 parameter
            Test("average('hello')"), // first param should be list
            Test("average(hello)"), // first param should be list
            Test("contains('hello world', 'hello', 'new')"), // should have 2 parameter
            Test("count(items, 1)"), // should have 1 parameter
            Test("count(1)"), // first param should be list or string
            Test("empty(1,2)"), // should have two params
            Test("first(items,2)"), // should have 1 param
            Test("last(items,2)"), // should have 1 param
            Test("join(items, 'p1', 'p2','p3')"), // builtin function should have 2-3 params, 
            Test("join(hello, 'hi')"), // first param must list
            Test("join(items, 1)"), // second param must string 
            Test("join(items, '1', 2)"), // third param must string 
            Test("foreach(hello, item, item)"), // first arg is not list
            Test("foreach(items, item)"), // should have three parameters
            Test("foreach(items, item, item2, item3)"), // should have three parameters
            Test("foreach(items, add(1), item)"), // Second paramter of foreach is not an identifier
            Test("foreach(items, 1, item)"), // Second paramter error
            Test("foreach(items, x, sum(x))"), // third paramter error
            Test("select(hello, item, item)"), // first arg is not list
            Test("select(items, item)"), // should have three parameters
            Test("select(items, item, item2, item3)"), // should have three parameters
            Test("select(items, add(1), item)"), // Second paramter of foreach is not an identifier
            Test("select(items, 1, item)"), // Second paramter error
            Test("select(items, x, sum(x))"), // third paramter error
            Test("where(hello, item, item)"), // first arg is not list
            Test("where(items, item)"), // should have three parameters
            Test("where(items, item, item2, item3)"), // should have three parameters
            Test("where(items, add(1), item)"), // Second paramter of where is not an identifier
            Test("where(items, 1, item)"), // Second paramter error
            Test("where(items, x, sum(x))"), // third paramter error
            Test("union(one, two)"), // should have collection param
            Test("intersection(one, two)"), // should have collection param
            Test("skip(one, two)"), // should have collection param
            Test("skip(items,-1)"), // the second parameter shoule not less than zero
            Test("skip(items,3)"), // the second parameter shoule  less than the length of the collection
            Test("take(one, two)"), // should have collection param
            Test("take(createArray('H','e','l','l','0'),items[5])"), // the second param expr is wrong
            Test("take(items,-1)"), // the second parameter shoule not less than zero
            Test("take(items,4)"), // the second parameter shoule  less than the length of the collection
            Test("subArray(one,1,4)"), // should have collection param
            Test("subArray(items,-1,4)"), // the second parameter shoule not less than zero
            Test("subArray(items,1,4)"), // the second parameter shoule  less than the length of the collection
            Test("subArray(createArray('H','e','l','l','o'),items[5],5)"), // the second parameter expression is invalid
            Test("subArray(createArray('H','e','l','l','o'),2,items[5])"), // the second parameter expression is invalid
            #endregion

            #region Object manipulation and construction functions test
            Test("json(1,2)"), // should have 1 parameter
            Test("json(1)"), // should be string parameter
            Test("json('{\"key1\":value1\"}')"), // invalid json format string 
            Test("addProperty(json('{\"key1\":\"value1\"}'), 'key2','value2','key3')"), // should have 3 parameter
            Test("addProperty(json('{\"key1\":\"value1\"}'), 1,'value2')"), // second param should be string
            Test("addProperty(json('{\"key1\":\"value1\"}'), 'key1', 3)"), // cannot add existing property
            Test("setProperty(json('{\"key1\":\"value1\"}'), 'key2','value2','key3')"), // should have 3 parameter
            Test("setProperty(json('{\"key1\":\"value1\"}'), 1,'value2')"), // second param should be string
            Test("removeProperty(json('{\"key1\":\"value1\",\"key2\":\"value2\"}'), 1))"), // second param should be string
            Test("removeProperty(json('{\"key1\":\"value1\",\"key2\":\"value2\"}'), '1', '2'))"), // should have 2 parameters
            Test("coalesce()"), // should have at least 1 parameter
            Test("xPath(invalidXml, ''sum(/produce/item/count)')"), // not a valid xml
            Test("xPath(xmlStr)"), // should have two params
            Test("xPath(xmlStr, 'getTotal')"), // invalid xpath query
            Test("jPath(hello,'Manufacturers[0].Products[0].Price')"), // not a valid json
            Test("jPath(hello,'Manufacturers[0]/Products[0]/Price')"), // not a valid path
            Test("jPath(jsonStr,'$..Products[?(@.Price >= 100)].Name')"), // no matched node
           #endregion

            #region  Short Hand Expression
            Test("%.xxx"), // not supported shorthand pattern
            Test("@[city]"), // city is not provided.
            Test("@[0]"), // entities is not a collection.
            #endregion

            #region Memory access test
            Test("getProperty(bag, 1)"), // second param should be string
            Test("Accessor(1)"), // first param should be string
            Test("Accessor(bag, 1)"), // second should be object
            Test("one[0]"),  // one is not list
            Test("items[3]"), // index out of range
            Test("items[one+0.5]"), // index is not integer
            #endregion
            
            #region Regex
            Test("isMatch('^[a-z]+$')"), // should have 2 parameter
            Test("isMatch('abC', one)"), // second param should be string
            Test("isMatch(1, '^[a-z]+$')"), // first param should be string
            Test("isMatch('abC', '^[a-z+$')"), // bad regular expression
            #endregion

            #region SetPathToValue tests
            Test("setPathToValue(@foo, 3)"), // Cannot set simple entities
            Test("setPathToValue(2+3, 4)"), // Not a real path
            Test("setPathToValue(a)") // Missing value
            #endregion
        };

        /// <summary>
        ///  Gets or sets the test context which provides
        ///  information about and functionality for the current test run.
        /// </summary>
        /// <value>
        /// The test context which provides
        ///  information about and functionality for the current test run.
        /// </value>
        public TestContext TestContext
        {
            get { return testContextInstance; }
            set { testContextInstance = value; }
        }

        [DataTestMethod]
        [DynamicData(nameof(InvalidExpressions))]
        [ExpectedException(typeof(Exception))]
        public void Parse(string exp)
        {
            try
            {
                new ExpressionEngine().Parse(exp);
            }
            catch (Exception e)
            {
                TestContext.WriteLine(e.Message);
                throw e;
            }
        }

        [DataTestMethod]
        [DynamicData(nameof(BadExpressions))]
        public void Evaluate(string exp)
        {
            var isFail = false;
            object scope = new
            {
                one = 1.0,
                two = 2.0,
                hello = "hello",
                world = "world",
                istrue = true,
                bag = new
                {
                    three = 3.0,
                    set = new
                    {
                        four = 4.0,
                    },
                    list = new[] { "red", "blue" },
                    index = 3,
                    name = "mybag"
                },
                items = new string[] { "zero", "one", "two" },
                xmlStr = "<?xml version='1.0'?> <produce> <item> <name>Gala</name> <type>apple</type> <count>20</count> </item> <item> <name>Honeycrisp</name> <type>apple</type> <count>10</count> </item> </produce>",
                invalidXml = "<?xml version='1.0'?> <produce> <item> <name>Gala</name> <type>apple</type> <count>20</count> </item> <item> <name>Honeycrisp</name> <type>apple</type> <count>10</count>",
                nestedItems = new[]
                {
                    new { x = 1 },
                    new { x = 2 },
                    new { x = 3 }
                },
                timestamp = "2018-03-15T13:00:00.000Z",
                timestamp2 = "2018-01-01T03:00:00.000Z",
                timezone = "Pacific Standard Time",
                invalidTimeZone = "Local",
                notISOTimestamp = "2018/03/15 13:00:00",
                notValidTimestamp = "2018timestmap",
                notValidTimestamp2 = "1521118800",
                notValidTimestamp3 = "20181115",
                relativeUri = "../catalog/shownew.htm?date=today",
                turn = new
                {
                    recognized = new
                    {
                        entities = new
                        {
                            city = "Seattle"
                        },
                        intents = new
                        {
                            BookFlight = "BookFlight"
                        }
                    }
                },
                dialog = new
                {
                    result = new
                    {
                        title = "Dialog Title",
                        subTitle = "Dialog Sub Title"
                    }
                },
            };

            try
            {
                var (value, error) = new ExpressionEngine().Parse(exp).TryEvaluate(scope);
                if (error == null)
                {
                    isFail = true;
                }
                else
                {
                    TestContext.WriteLine(error);
                }
            }
            catch (Exception e)
            {
                TestContext.WriteLine(e.Message);
            }

            if (isFail)
            {
                Assert.Fail("Test method did not throw expected exception");
            }
        }
    }
}<|MERGE_RESOLUTION|>--- conflicted
+++ resolved
@@ -1,10 +1,7 @@
 ﻿using System;
 using System.Collections.Generic;
-<<<<<<< HEAD
-=======
 using System.Data;
 using System.Diagnostics;
->>>>>>> 589c98e1
 using Microsoft.Bot.Builder.Expressions.Parser;
 using Microsoft.VisualStudio.TestTools.UnitTesting;
 
@@ -15,23 +12,7 @@
     {
         private TestContext testContextInstance;
 
-<<<<<<< HEAD
-        public static IEnumerable<object[]> InvalidExpressions => new[]
-=======
-        /// <summary>
-        ///  Gets or sets the test context which provides
-        ///  information about and functionality for the current test run.
-        ///</summary>
-        public TestContext TestContext
-        {
-            get { return testContextInstance; }
-            set { testContextInstance = value; }
-        }
-
-        public static object[] Test(string input) => new object[] { input };
-
         public static IEnumerable<object[]> SyntaxErrorExpressions => new[]
->>>>>>> 589c98e1
         {
             Test("a+"),
             Test("a+b*"),
@@ -43,26 +24,16 @@
             Test("user.lists.{dialog.listName}")
         };
 
-<<<<<<< HEAD
-        public static object[] Test(string input) => new object[] { input };
-=======
-
-        [DataTestMethod]
-        [DynamicData(nameof(SyntaxErrorExpressions))]
-        [ExpectedException(typeof(SyntaxErrorException))]
-        public void ParseSyntaxErrors(string exp)
+        /// <summary>
+        ///  Gets or sets the test context which provides
+        ///  information about and functionality for the current test run.
+        /// </summary>
+        /// <value>The TestContext.</value>
+        public TestContext TestContext
         {
-            try
-            {
-                new ExpressionEngine().Parse(exp);
-            }
-            catch (Exception e)
-            {
-                TestContext.WriteLine(e.Message);
-                throw;
-            }
+            get { return testContextInstance; }
+            set { testContextInstance = value; }
         }
->>>>>>> 589c98e1
 
         public static IEnumerable<object[]> BadExpressions => new[]
         {
@@ -146,8 +117,7 @@
             Test("lessOrEquals(one)"), // function need two parameters
             Test("equals(one)"), // equals must accept two parameters
             Test("exists(1, 2)"), // function need one parameter
-
-            // Test("if(!exists(one), one, hello)"), // the second and third parameters of if must the same type
+            //Test("if(!exists(one), one, hello)"), // the second and third parameters of if must the same type
             Test("not(false, one)"), // function need one parameter
             #endregion
 
@@ -161,23 +131,23 @@
             Test("array(hello,world)"), // shold have 1 param
             Test("array(one)"), // shold have 1 param
             Test("DataUri(hello, world)"), // shoule have 1 param
-            Test("DataUri(false)"), // should have string param
+            Test("DataUri(false)"), //should have string param
             Test("uriComponent(hello, world)"), // shoule have 1 param
-            Test("uriComponent(false)"), // should have string param
+            Test("uriComponent(false)"), //should have string param
             Test("uriComponentToString(hello, world)"), // shoule have 1 param
-            Test("uriComponentToString(false)"), // should have string param
+            Test("uriComponentToString(false)"), //should have string param
             Test("dataUriToBinary(hello, world)"), // shoule have 1 param
-            Test("dataUriToBinary(false)"), // should have string param
+            Test("dataUriToBinary(false)"), //should have string param
             Test("dataUriToString(hello, world)"), // shoule have 1 param
-            Test("dataUriToString(false)"), // should have string param
+            Test("dataUriToString(false)"), //should have string param
             Test("binary(hello, world)"),      // shoule have 1 param
-            Test("binary(one)"), // should have string param
+            Test("binary(one)"), //should have string param
             Test("base64(hello, world)"),      // shoule have 1 param
-            Test("base64(one)"), // should have string param
+            Test("base64(one)"), //should have string param
             Test("base64ToBinary(hello, world)"), // shoule have 1 param
-            Test("base64ToBinary(one)"), // should have string param
+            Test("base64ToBinary(one)"), //should have string param
             Test("base64ToString(hello, world)"), // shoule have 1 param
-            Test("base64ToString(false)"), // should have string param
+            Test("base64ToString(false)"), //should have string param
             #endregion
 
             #region Math functions test
@@ -208,7 +178,7 @@
             Test("rand(7, 6)"), //  minvalue cannot be greater than maxValue
             Test("sum(items)"), //  should have number parameters
             Test("range(hello,one)"), // params should be integer
-            Test("range(one,0)"), // the second param should be more than 0
+            Test("range(one,0)"), //the second param should be more than 0
             #endregion
             
             #region Date and time function test
@@ -233,19 +203,19 @@
             Test("addSeconds(timestamp, 1,'yyyy', 2)"), // should have 2 or 3 params
             Test("addSeconds(notISOTimestamp, 1)"), // not ISO datetime format
             Test("dayOfMonth('errortime')"), // error datetime format
-            Test("dayOfMonth(timestamp, 1)"), // should have 1 param
+            Test("dayOfMonth(timestamp, 1)"), //should have 1 param
             Test("dayOfMonth(notISOTimestamp)"), // not ISO datetime format
             Test("dayOfWeek('errortime')"), // error datetime format
-            Test("dayOfWeek(timestamp, 1)"), // should have 1 param
+            Test("dayOfWeek(timestamp, 1)"), //should have 1 param
             Test("dayOfWeek(notISOTimestamp)"), // not ISO datetime format
             Test("dayOfYear('errortime')"), // error datetime format
-            Test("dayOfYear(timestamp, 1)"), // should have 1 param
+            Test("dayOfYear(timestamp, 1)"), //should have 1 param
             Test("dayOfYear(notISOTimestamp)"), // not ISO datetime format
             Test("month('errortime')"), // error datetime format
-            Test("month(timestamp, 1)"), // should have 1 param
+            Test("month(timestamp, 1)"), //should have 1 param
             Test("month(notISOTimestamp)"), // not ISO datetime format
             Test("date('errortime')"), // error datetime format
-            Test("date(timestamp, 1)"), // should have 1 param
+            Test("date(timestamp, 1)"), //should have 1 param
             Test("date(notISOTimestamp)"), // not ISO datetime format
             Test("year('errortime')"), // error datetime format
             Test("year(timestamp, 1)"), // should have 1 param
@@ -285,9 +255,9 @@
             Test("convertToUTC(timestamp, timezone, 'D', hello)"),  // should have 2 or 3 params
             Test("addToTime(notValidTimeStamp, one, 'day')"), // not valid timestamp
             Test("addToTime(timeStamp, hello, 'day')"), // interval should be integer
-            Test("addToTime(timeStamp, one, 'decade', 'D')"), // not valid time unit 
-            Test("addToTime(timeStamp, one, 'week', 'A')"), // not valid format
-            Test("addToTime(timeStamp, one, 'week', 'A', one)"), // should have 3 or 4 params
+            Test("addToTime(timeStamp, one, 'decade', 'D')"), //not valid time unit 
+            Test("addToTime(timeStamp, one, 'week', 'A')"), //not valid format
+            Test("addToTime(timeStamp, one, 'week', 'A', one)"), //should have 3 or 4 params
             Test("convertTimeZone(notValidTimeStamp, 'UTC', timezone)"), // not valid timestamp
             Test("convertTimeZone(timestamp2, invalidTimezone, timezone, 'D')"), // not valid source timezone
             Test("convertTimeZone(timestamp2, timezone, invalidTimezone, 'D')"), // not valid destination timezone
@@ -302,72 +272,72 @@
             #endregion
 
             #region uri parsing function test
-            Test("uriHost(relativeUri)"),
-            Test("uriPath(relativeUri)"),
-            Test("uriPathAndQuery(relativeUri)"),
-            Test("uriPort(relativeUri)"),
-            Test("uriQuery(relativeUri)"),
-            Test("uriScheme(relativeUri)"),
+            Test("uriHost(relatibeUri)"),
+            Test("uriPath(relatibeUri)"),
+            Test("uriPathAndQuery(relatibeUri)"),
+            Test("uriPort(relatibeUri)"),
+            Test("uriQuery(relatibeUri)"),
+            Test("uriScheme(relatibeUri)"),
             #endregion
 
             #region collection functions test
-            Test("sum(items, 'hello')"), // should have 1 parameter
-            Test("sum('hello')"), // first param should be list
-            Test("average(items, 'hello')"), // should have 1 parameter
-            Test("average('hello')"), // first param should be list
-            Test("average(hello)"), // first param should be list
-            Test("contains('hello world', 'hello', 'new')"), // should have 2 parameter
-            Test("count(items, 1)"), // should have 1 parameter
-            Test("count(1)"), // first param should be list or string
-            Test("empty(1,2)"), // should have two params
-            Test("first(items,2)"), // should have 1 param
-            Test("last(items,2)"), // should have 1 param
-            Test("join(items, 'p1', 'p2','p3')"), // builtin function should have 2-3 params, 
+            Test("sum(items, 'hello')"), //should have 1 parameter
+            Test("sum('hello')"), //first param should be list
+            Test("average(items, 'hello')"), //should have 1 parameter
+            Test("average('hello')"), //first param should be list
+            Test("average(hello)"), //first param should be list
+            Test("contains('hello world', 'hello', 'new')"), //should have 2 parameter
+            Test("count(items, 1)"), //should have 1 parameter
+            Test("count(1)"), //first param should be list or string
+            Test("empty(1,2)"), //should have two params
+            Test("first(items,2)"), //should have 1 param
+            Test("last(items,2)"), //should have 1 param
+            Test("join(items, 'p1', 'p2','p3')"), //builtin function should have 2-3 params, 
             Test("join(hello, 'hi')"), // first param must list
             Test("join(items, 1)"), // second param must string 
             Test("join(items, '1', 2)"), // third param must string 
             Test("foreach(hello, item, item)"), // first arg is not list
-            Test("foreach(items, item)"), // should have three parameters
-            Test("foreach(items, item, item2, item3)"), // should have three parameters
+            Test("foreach(items, item)"), //should have three parameters
+            Test("foreach(items, item, item2, item3)"), //should have three parameters
             Test("foreach(items, add(1), item)"), // Second paramter of foreach is not an identifier
             Test("foreach(items, 1, item)"), // Second paramter error
             Test("foreach(items, x, sum(x))"), // third paramter error
             Test("select(hello, item, item)"), // first arg is not list
-            Test("select(items, item)"), // should have three parameters
-            Test("select(items, item, item2, item3)"), // should have three parameters
+            Test("select(items, item)"), //should have three parameters
+            Test("select(items, item, item2, item3)"), //should have three parameters
             Test("select(items, add(1), item)"), // Second paramter of foreach is not an identifier
             Test("select(items, 1, item)"), // Second paramter error
             Test("select(items, x, sum(x))"), // third paramter error
             Test("where(hello, item, item)"), // first arg is not list
-            Test("where(items, item)"), // should have three parameters
-            Test("where(items, item, item2, item3)"), // should have three parameters
+            Test("where(items, item)"), //should have three parameters
+            Test("where(items, item, item2, item3)"), //should have three parameters
             Test("where(items, add(1), item)"), // Second paramter of where is not an identifier
             Test("where(items, 1, item)"), // Second paramter error
             Test("where(items, x, sum(x))"), // third paramter error
             Test("union(one, two)"), // should have collection param
             Test("intersection(one, two)"), // should have collection param
-            Test("skip(one, two)"), // should have collection param
-            Test("skip(items,-1)"), // the second parameter shoule not less than zero
-            Test("skip(items,3)"), // the second parameter shoule  less than the length of the collection
-            Test("take(one, two)"), // should have collection param
+            Test("skip(one, two)"), //should have collection param
+            Test("skip(items,-1)"), //the second parameter shoule not less than zero
+            Test("skip(items,3)"), //the second parameter shoule  less than the length of the collection
+            Test("take(one, two)"), //should have collection param
             Test("take(createArray('H','e','l','l','0'),items[5])"), // the second param expr is wrong
-            Test("take(items,-1)"), // the second parameter shoule not less than zero
-            Test("take(items,4)"), // the second parameter shoule  less than the length of the collection
-            Test("subArray(one,1,4)"), // should have collection param
-            Test("subArray(items,-1,4)"), // the second parameter shoule not less than zero
-            Test("subArray(items,1,4)"), // the second parameter shoule  less than the length of the collection
-            Test("subArray(createArray('H','e','l','l','o'),items[5],5)"), // the second parameter expression is invalid
-            Test("subArray(createArray('H','e','l','l','o'),2,items[5])"), // the second parameter expression is invalid
+            Test("take(items,-1)"), //the second parameter shoule not less than zero
+            Test("take(items,4)"), //the second parameter shoule  less than the length of the collection
+            Test("subArray(one,1,4)"), //should have collection param
+            Test("subArray(items,-1,4)"), //the second parameter shoule not less than zero
+            Test("subArray(items,1,4)"), //the second parameter shoule  less than the length of the collection
+            Test("subArray(createArray('H','e','l','l','o'),items[5],5)"), //the second parameter expression is invalid
+            Test("subArray(createArray('H','e','l','l','o'),2,items[5])"), //the second parameter expression is invalid
             #endregion
 
             #region Object manipulation and construction functions test
-            Test("json(1,2)"), // should have 1 parameter
-            Test("json(1)"), // should be string parameter
+            Test("json(1,2)"), //should have 1 parameter
+            Test("json(1)"), //should be string parameter
             Test("json('{\"key1\":value1\"}')"), // invalid json format string 
-            Test("addProperty(json('{\"key1\":\"value1\"}'), 'key2','value2','key3')"), // should have 3 parameter
+            Test("addProperty(json('{\"key1\":\"value1\"}'), 'key2','value2','key3')"), //should have 3 parameter
             Test("addProperty(json('{\"key1\":\"value1\"}'), 1,'value2')"), // second param should be string
             Test("addProperty(json('{\"key1\":\"value1\"}'), 'key1', 3)"), // cannot add existing property
-            Test("setProperty(json('{\"key1\":\"value1\"}'), 'key2','value2','key3')"), // should have 3 parameter
+            Test("setProperty(json('{\"key1\":\"value1\"}'), 'key2','value2','key3')"), //should have 3 parameter
             Test("setProperty(json('{\"key1\":\"value1\"}'), 1,'value2')"), // second param should be string
             Test("removeProperty(json('{\"key1\":\"value1\",\"key2\":\"value2\"}'), 1))"), // second param should be string
             Test("removeProperty(json('{\"key1\":\"value1\",\"key2\":\"value2\"}'), '1', '2'))"), // should have 2 parameters
@@ -409,24 +379,12 @@
             #endregion
         };
 
-        /// <summary>
-        ///  Gets or sets the test context which provides
-        ///  information about and functionality for the current test run.
-        /// </summary>
-        /// <value>
-        /// The test context which provides
-        ///  information about and functionality for the current test run.
-        /// </value>
-        public TestContext TestContext
-        {
-            get { return testContextInstance; }
-            set { testContextInstance = value; }
-        }
+        public static object[] Test(string input) => new object[] { input };
 
         [DataTestMethod]
-        [DynamicData(nameof(InvalidExpressions))]
-        [ExpectedException(typeof(Exception))]
-        public void Parse(string exp)
+        [DynamicData(nameof(SyntaxErrorExpressions))]
+        [ExpectedException(typeof(SyntaxErrorException))]
+        public void ParseSyntaxErrors(string exp)
         {
             try
             {
@@ -435,7 +393,7 @@
             catch (Exception e)
             {
                 TestContext.WriteLine(e.Message);
-                throw e;
+                throw;
             }
         }
 
